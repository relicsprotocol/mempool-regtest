--- conflicted
+++ resolved
@@ -5,12 +5,8 @@
 interface IConfig {
   MEMPOOL: {
     ENABLED: boolean;
-<<<<<<< HEAD
     OFFICIAL: boolean;
-    NETWORK: 'mainnet' | 'testnet' | 'signet' | 'liquid' | 'liquidtestnet';
-=======
     NETWORK: 'mainnet' | 'testnet' | 'signet' | 'regtest' | 'liquid' | 'liquidtestnet';
->>>>>>> 60c50fc4
     BACKEND: 'esplora' | 'electrum' | 'none';
     HTTP_PORT: number;
     UNIX_SOCKET_PATH: string;
