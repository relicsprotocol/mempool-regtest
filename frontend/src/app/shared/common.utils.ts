--- conflicted
+++ resolved
@@ -137,14 +137,14 @@
   return km * 0.62137119;
 }
 
-<<<<<<< HEAD
 const roundNumbers = [1, 2, 5, 10, 15, 20, 25, 50, 75, 100, 125, 150, 175, 200, 250, 300, 350, 400, 450, 500, 600, 700, 750, 800, 900, 1000];
 export function nextRoundNumber(num: number): number {
   const log = Math.floor(Math.log10(num));
   const factor = log >= 3 ? Math.pow(10, log - 2) : 1;
   num /= factor;
   return factor * (roundNumbers.find(val => val >= num) || roundNumbers[roundNumbers.length - 1]);
-=======
+}
+
 export function seoDescriptionNetwork(network: string): string {
   if( network === 'liquidtestnet' || network === 'testnet' ) {
     return ' Testnet';
@@ -152,5 +152,4 @@
     return ' ' + network.charAt(0).toUpperCase() + network.slice(1);
   }
   return '';
->>>>>>> bf4a1fcd
 }