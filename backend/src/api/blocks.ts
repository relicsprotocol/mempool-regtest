import config from '../config';
import bitcoinApi, { bitcoinCoreApi } from './bitcoin/bitcoin-api-factory';
import logger from '../logger';
import memPool from './mempool';
import { BlockExtended, BlockExtension, BlockSummary, PoolTag, TransactionExtended, TransactionMinerInfo, CpfpSummary, MempoolTransactionExtended, TransactionClassified, BlockAudit } from '../mempool.interfaces';
import { Common } from './common';
import diskCache from './disk-cache';
import transactionUtils from './transaction-utils';
import bitcoinClient from './bitcoin/bitcoin-client';
import { IBitcoinApi } from './bitcoin/bitcoin-api.interface';
import { IEsploraApi } from './bitcoin/esplora-api.interface';
import poolsRepository from '../repositories/PoolsRepository';
import blocksRepository from '../repositories/BlocksRepository';
import loadingIndicators from './loading-indicators';
import BitcoinApi from './bitcoin/bitcoin-api';
import BlocksRepository from '../repositories/BlocksRepository';
import HashratesRepository from '../repositories/HashratesRepository';
import indexer from '../indexer';
import poolsParser from './pools-parser';
import BlocksSummariesRepository from '../repositories/BlocksSummariesRepository';
import BlocksAuditsRepository from '../repositories/BlocksAuditsRepository';
import cpfpRepository from '../repositories/CpfpRepository';
import mining from './mining/mining';
import DifficultyAdjustmentsRepository from '../repositories/DifficultyAdjustmentsRepository';
import PricesRepository from '../repositories/PricesRepository';
import priceUpdater from '../tasks/price-updater';
import chainTips from './chain-tips';
import websocketHandler from './websocket-handler';
import redisCache from './redis-cache';
import rbfCache from './rbf-cache';
import { calcBitsDifference } from './difficulty-adjustment';
import AccelerationRepository from '../repositories/AccelerationRepository';

class Blocks {
  private blocks: BlockExtended[] = [];
  private blockSummaries: BlockSummary[] = [];
  private currentBlockHeight = 0;
  private currentBits = 0;
  private lastDifficultyAdjustmentTime = 0;
  private previousDifficultyRetarget = 0;
  private quarterEpochBlockTime: number | null = null;
  private newBlockCallbacks: ((block: BlockExtended, txIds: string[], transactions: TransactionExtended[]) => void)[] = [];
  private newAsyncBlockCallbacks: ((block: BlockExtended, txIds: string[], transactions: MempoolTransactionExtended[]) => Promise<void>)[] = [];
  private classifyingBlocks: boolean = false;

  private mainLoopTimeout: number = 120000;

  constructor() { }

  public getBlocks(): BlockExtended[] {
    return this.blocks;
  }

  public setBlocks(blocks: BlockExtended[]) {
    this.blocks = blocks;
  }

  public getBlockSummaries(): BlockSummary[] {
    return this.blockSummaries;
  }

  public setBlockSummaries(blockSummaries: BlockSummary[]) {
    this.blockSummaries = blockSummaries;
  }

  public setNewBlockCallback(fn: (block: BlockExtended, txIds: string[], transactions: TransactionExtended[]) => void) {
    this.newBlockCallbacks.push(fn);
  }

  public setNewAsyncBlockCallback(fn: (block: BlockExtended, txIds: string[], transactions: MempoolTransactionExtended[]) => Promise<void>) {
    this.newAsyncBlockCallbacks.push(fn);
  }

  /**
   * Return the list of transaction for a block
   * @param blockHash
   * @param blockHeight
   * @param onlyCoinbase - Set to true if you only need the coinbase transaction
   * @param txIds - optional ordered list of transaction ids if already known
   * @param quiet - don't print non-essential logs
   * @param addMempoolData - calculate sigops etc
   * @returns Promise<TransactionExtended[]>
   */
  private async $getTransactionsExtended(
    blockHash: string,
    blockHeight: number,
    blockTime: number,
    onlyCoinbase: boolean,
    txIds: string[] | null = null,
    quiet: boolean = false,
    addMempoolData: boolean = false,
  ): Promise<TransactionExtended[]> {
    const isEsplora = config.MEMPOOL.BACKEND === 'esplora';
    const transactionMap: { [txid: string]: TransactionExtended } = {};

    if (!txIds) {
      txIds = await bitcoinApi.$getTxIdsForBlock(blockHash);
    }

    const mempool = memPool.getMempool();
    let foundInMempool = 0;
    let totalFound = 0;

    // Copy existing transactions from the mempool
    if (!onlyCoinbase) {
      for (const txid of txIds) {
        if (mempool[txid]) {
          mempool[txid].status = {
            confirmed: true,
            block_height: blockHeight,
            block_hash: blockHash,
            block_time: blockTime,
          };
          transactionMap[txid] = mempool[txid];
          foundInMempool++;
          totalFound++;
        }
      }
    }

    if (onlyCoinbase) {
      try {
        const coinbase = await transactionUtils.$getTransactionExtendedRetry(txIds[0], false, false, false, addMempoolData);
        if (coinbase && coinbase.vin[0].is_coinbase) {
          return [coinbase];
        } else {
          const msg = `Expected a coinbase tx, but the backend API returned something else`;
          logger.err(msg);
          throw new Error(msg);
        }
      } catch (e) {
        const msg = `Cannot fetch coinbase tx ${txIds[0]}. Reason: ` + (e instanceof Error ? e.message : e);
        logger.err(msg);
        throw new Error(msg);
      }
    }

    // Fetch remaining txs in bulk
    if (isEsplora && (txIds.length - totalFound > 500)) {
      try {
        const rawTransactions = await bitcoinApi.$getTxsForBlock(blockHash);
        for (const tx of rawTransactions) {
          if (!transactionMap[tx.txid]) {
            transactionMap[tx.txid] = addMempoolData ? transactionUtils.extendMempoolTransaction(tx) : transactionUtils.extendTransaction(tx);
            totalFound++;
          }
        }
      } catch (e) {
        logger.err(`Cannot fetch bulk txs for block ${blockHash}. Reason: ` + (e instanceof Error ? e.message : e));
      }
    }

    // Fetch remaining txs individually
    for (const txid of txIds.filter(txid => !transactionMap[txid])) {
      if (!quiet && (totalFound % (Math.round((txIds.length) / 10)) === 0 || totalFound + 1 === txIds.length)) { // Avoid log spam
        logger.debug(`Indexing tx ${totalFound + 1} of ${txIds.length} in block #${blockHeight}`);
      }
      try {
        const tx = await transactionUtils.$getTransactionExtendedRetry(txid, false, false, false, addMempoolData);
        transactionMap[txid] = tx;
        totalFound++;
      } catch (e) {
        const msg = `Cannot fetch tx ${txid}. Reason: ` + (e instanceof Error ? e.message : e);
        logger.err(msg);
        throw new Error(msg);
      }
    }

    if (!quiet) {
      logger.debug(`${foundInMempool} of ${txIds.length} found in mempool. ${totalFound - foundInMempool} fetched through backend service.`);
    }

    // Require the first transaction to be a coinbase
    const coinbase = transactionMap[txIds[0]];
    if (!coinbase || !coinbase.vin[0].is_coinbase) {
      const msg = `Expected first tx in a block to be a coinbase, but found something else`;
      logger.err(msg);
      throw new Error(msg);
    }

    // Require all transactions to be present
    // (we should have thrown an error already if a tx request failed)
    if (txIds.some(txid => !transactionMap[txid])) {
      const msg = `Failed to fetch ${txIds.length - totalFound} transactions from block`;
      logger.err(msg);
      throw new Error(msg);
    }

    // Return list of transactions, preserving block order
    return txIds.map(txid => transactionMap[txid]);
  }

  /**
   * Return a block summary (list of stripped transactions)
   * @param block
   * @returns BlockSummary
   */
  public summarizeBlock(block: IBitcoinApi.VerboseBlock): BlockSummary {
    if (Common.isLiquid()) {
      block = this.convertLiquidFees(block);
    }
    const stripped = block.tx.map((tx: IBitcoinApi.VerboseTransaction) => {
      return {
        txid: tx.txid,
        vsize: tx.weight / 4,
        fee: tx.fee ? Math.round(tx.fee * 100000000) : 0,
        value: Math.round(tx.vout.reduce((acc, vout) => acc + (vout.value ? vout.value : 0), 0) * 100000000),
        flags: 0,
      };
    });

    return {
      id: block.hash,
      transactions: stripped
    };
  }

  public summarizeBlockTransactions(hash: string, transactions: TransactionExtended[]): BlockSummary {
    return {
      id: hash,
      transactions: Common.classifyTransactions(transactions),
    };
  }

  private convertLiquidFees(block: IBitcoinApi.VerboseBlock): IBitcoinApi.VerboseBlock {
    block.tx.forEach(tx => {
      if (!isFinite(Number(tx.fee))) {
        tx.fee = Object.values(tx.fee || {}).reduce((total, output) => total + output, 0);
      }
    });
    return block;
  }

  /**
   * Return a block with additional data (reward, coinbase, fees...)
   * @param block
   * @param transactions
   * @returns BlockExtended
   */
  private async $getBlockExtended(block: IEsploraApi.Block, transactions: TransactionExtended[]): Promise<BlockExtended> {
    const coinbaseTx = transactionUtils.stripCoinbaseTransaction(transactions[0]);
    
    const blk: Partial<BlockExtended> = Object.assign({}, block);
    const extras: Partial<BlockExtension> = {};

    extras.reward = transactions[0].vout.reduce((acc, curr) => acc + curr.value, 0);
    extras.coinbaseRaw = coinbaseTx.vin[0].scriptsig;
    extras.orphans = chainTips.getOrphanedBlocksAtHeight(blk.height);

    if (block.height === 0) {
      extras.medianFee = 0; // 50th percentiles
      extras.feeRange = [0, 0, 0, 0, 0, 0, 0];
      extras.totalFees = 0;
      extras.avgFee = 0;
      extras.avgFeeRate = 0;
      extras.utxoSetChange = 0;
      extras.avgTxSize = 0;
      extras.totalInputs = 0;
      extras.totalOutputs = 1;
      extras.totalOutputAmt = 0;
      extras.segwitTotalTxs = 0;
      extras.segwitTotalSize = 0;
      extras.segwitTotalWeight = 0;
    } else {
      const stats: IBitcoinApi.BlockStats = await bitcoinClient.getBlockStats(block.id);
      let feeStats = {
        medianFee: stats.feerate_percentiles[2], // 50th percentiles
        feeRange: [stats.minfeerate, stats.feerate_percentiles, stats.maxfeerate].flat(),
      };
      if (transactions?.length > 1) {
        feeStats = Common.calcEffectiveFeeStatistics(transactions);
      }
      extras.medianFee = feeStats.medianFee;
      extras.feeRange = feeStats.feeRange;
      extras.totalFees = stats.totalfee;
      extras.avgFee = stats.avgfee;
      extras.avgFeeRate = stats.avgfeerate;
      extras.utxoSetChange = stats.utxo_increase;
      extras.avgTxSize = Math.round(stats.total_size / stats.txs * 100) * 0.01;
      extras.totalInputs = stats.ins;
      extras.totalOutputs = stats.outs;
      extras.totalOutputAmt = stats.total_out;
      extras.segwitTotalTxs = stats.swtxs;
      extras.segwitTotalSize = stats.swtotal_size;
      extras.segwitTotalWeight = stats.swtotal_weight;
    }

    if (Common.blocksSummariesIndexingEnabled()) {
      extras.feePercentiles = await BlocksSummariesRepository.$getFeePercentilesByBlockId(block.id);
      if (extras.feePercentiles !== null) {
        extras.medianFeeAmt = extras.feePercentiles[3];
      }
    }
  
    extras.virtualSize = block.weight / 4.0;
    if (coinbaseTx?.vout.length > 0) {
      extras.coinbaseAddress = coinbaseTx.vout[0].scriptpubkey_address ?? null;
      extras.coinbaseSignature = coinbaseTx.vout[0].scriptpubkey_asm ?? null;
      extras.coinbaseSignatureAscii = transactionUtils.hex2ascii(coinbaseTx.vin[0].scriptsig) ?? null;
    } else {
      extras.coinbaseAddress = null;
      extras.coinbaseSignature = null;
      extras.coinbaseSignatureAscii = null;
    }

    const header = await bitcoinClient.getBlockHeader(block.id, false);
    extras.header = header;

    const coinStatsIndex = indexer.isCoreIndexReady('coinstatsindex');
    if (coinStatsIndex !== null && coinStatsIndex.best_block_height >= block.height) {
      const txoutset = await bitcoinClient.getTxoutSetinfo('none', block.height);
      extras.utxoSetSize = txoutset.txouts,
      extras.totalInputAmt = Math.round(txoutset.block_info.prevout_spent * 100000000);
    } else {
      extras.utxoSetSize = null;
      extras.totalInputAmt = null;
    }

    if (['mainnet', 'testnet', 'signet', 'regtest'].includes(config.MEMPOOL.NETWORK)) {
      let pool: PoolTag;
      if (coinbaseTx !== undefined) {
        pool = await this.$findBlockMiner(coinbaseTx);
      } else {
        if (config.DATABASE.ENABLED === true) {
          pool = await poolsRepository.$getUnknownPool();
        } else {
          pool = poolsParser.unknownPool;
        }
      }

      if (!pool) { // We should never have this situation in practise
        logger.warn(`Cannot assign pool to block ${blk.height} and 'unknown' pool does not exist. ` +
          `Check your "pools" table entries`);
      } else {
        extras.pool = {
          id: pool.uniqueId,
          name: pool.name,
          slug: pool.slug,
        };
      }

      extras.matchRate = null;
      extras.expectedFees = null;
      extras.expectedWeight = null;
      if (config.MEMPOOL.AUDIT) {
        const auditScore = await BlocksAuditsRepository.$getBlockAuditScore(block.id);
        if (auditScore != null) {
          extras.matchRate = auditScore.matchRate;
          extras.expectedFees = auditScore.expectedFees;
          extras.expectedWeight = auditScore.expectedWeight;
        }
      }
    }

    blk.extras = <BlockExtension>extras;
    return <BlockExtended>blk;
  }

  /**
   * Try to find which miner found the block
   * @param txMinerInfo
   * @returns
   */
  private async $findBlockMiner(txMinerInfo: TransactionMinerInfo | undefined): Promise<PoolTag> {
    if (txMinerInfo === undefined || txMinerInfo.vout.length < 1) {
      if (config.DATABASE.ENABLED === true) {
        return await poolsRepository.$getUnknownPool();
      } else {
        return poolsParser.unknownPool;
      }
    }

    const asciiScriptSig = transactionUtils.hex2ascii(txMinerInfo.vin[0].scriptsig);
    const addresses = txMinerInfo.vout.map((vout) => vout.scriptpubkey_address).filter((address) => address);

    let pools: PoolTag[] = [];
    if (config.DATABASE.ENABLED === true) {
      pools = await poolsRepository.$getPools();
    } else {
      pools = poolsParser.miningPools;
    }

    for (let i = 0; i < pools.length; ++i) {
      if (addresses.length) {
        const poolAddresses: string[] = typeof pools[i].addresses === 'string' ?
          JSON.parse(pools[i].addresses) : pools[i].addresses;
        for (let y = 0; y < poolAddresses.length; y++) {
          if (addresses.indexOf(poolAddresses[y]) !== -1) {
            return pools[i];
          }
        }
      }

      const regexes: string[] = typeof pools[i].regexes === 'string' ?
        JSON.parse(pools[i].regexes) : pools[i].regexes;
      for (let y = 0; y < regexes.length; ++y) {
        const regex = new RegExp(regexes[y], 'i');
        const match = asciiScriptSig.match(regex);
        if (match !== null) {
          return pools[i];
        }
      }
    }

    if (config.DATABASE.ENABLED === true) {
      return await poolsRepository.$getUnknownPool();
    } else {
      return poolsParser.unknownPool;
    }
  }

  /**
   * [INDEXING] Index all blocks summaries for the block txs visualization
   */
  public async $generateBlocksSummariesDatabase(): Promise<void> {
    if (Common.blocksSummariesIndexingEnabled() === false) {
      return;
    }

    try {
      // Get all indexed block hash
      const indexedBlocks = await blocksRepository.$getIndexedBlocks();
      const indexedBlockSummariesHashesArray = await BlocksSummariesRepository.$getIndexedSummariesId();

      const indexedBlockSummariesHashes = {}; // Use a map for faster seek during the indexing loop
      for (const hash of indexedBlockSummariesHashesArray) {
        indexedBlockSummariesHashes[hash] = true;
      }

      // Logging
      let newlyIndexed = 0;
      let totalIndexed = indexedBlockSummariesHashesArray.length;
      let indexedThisRun = 0;
      let timer = Date.now() / 1000;
      const startedAt = Date.now() / 1000;

      for (const block of indexedBlocks) {
        if (indexedBlockSummariesHashes[block.hash] === true) {
          continue;
        }

        // Logging
        const elapsedSeconds = (Date.now() / 1000) - timer;
        if (elapsedSeconds > 5) {
          const runningFor = (Date.now() / 1000) - startedAt;
          const blockPerSeconds = indexedThisRun / elapsedSeconds;
          const progress = Math.round(totalIndexed / indexedBlocks.length * 10000) / 100;
          logger.debug(`Indexing block summary for #${block.height} | ~${blockPerSeconds.toFixed(2)} blocks/sec | total: ${totalIndexed}/${indexedBlocks.length} (${progress}%) | elapsed: ${runningFor.toFixed(2)} seconds`, logger.tags.mining);
          timer = Date.now() / 1000;
          indexedThisRun = 0;
        }


        if (config.MEMPOOL.BACKEND === 'esplora') {
          const txs = (await bitcoinApi.$getTxsForBlock(block.hash)).map(tx => transactionUtils.extendTransaction(tx));
          const cpfpSummary = await this.$indexCPFP(block.hash, block.height, txs);
          if (cpfpSummary) {
            await this.$getStrippedBlockTransactions(block.hash, true, true, cpfpSummary, block.height); // This will index the block summary
          }
        } else {
          await this.$getStrippedBlockTransactions(block.hash, true, true); // This will index the block summary
        }

        // Logging
        indexedThisRun++;
        totalIndexed++;
        newlyIndexed++;
      }
      if (newlyIndexed > 0) {
        logger.notice(`Blocks summaries indexing completed: indexed ${newlyIndexed} blocks`, logger.tags.mining);
      } else {
        logger.debug(`Blocks summaries indexing completed: indexed ${newlyIndexed} blocks`, logger.tags.mining);
      }
    } catch (e) {
      logger.err(`Blocks summaries indexing failed. Trying again in 10 seconds. Reason: ${(e instanceof Error ? e.message : e)}`, logger.tags.mining);
      throw e;
    }
  }

  /**
   * [INDEXING] Index transaction CPFP data for all blocks
   */
   public async $generateCPFPDatabase(): Promise<void> {
    if (Common.cpfpIndexingEnabled() === false) {
      return;
    }

    try {
      // Get all indexed block hash
      const unindexedBlockHeights = await blocksRepository.$getCPFPUnindexedBlocks();

      if (!unindexedBlockHeights?.length) {
        return;
      }

      logger.info(`Indexing cpfp data for ${unindexedBlockHeights.length} blocks`);

      // Logging
      let count = 0;
      let countThisRun = 0;
      let timer = Date.now() / 1000;
      const startedAt = Date.now() / 1000;
      for (const height of unindexedBlockHeights) {
        // Logging
        const hash = await bitcoinApi.$getBlockHash(height);
        const elapsedSeconds = (Date.now() / 1000) - timer;
        if (elapsedSeconds > 5) {
          const runningFor = (Date.now() / 1000) - startedAt;
          const blockPerSeconds = countThisRun / elapsedSeconds;
          const progress = Math.round(count / unindexedBlockHeights.length * 10000) / 100;
          logger.debug(`Indexing cpfp clusters for #${height} | ~${blockPerSeconds.toFixed(2)} blocks/sec | total: ${count}/${unindexedBlockHeights.length} (${progress}%) | elapsed: ${runningFor.toFixed(2)} seconds`);
          timer = Date.now() / 1000;
          countThisRun = 0;
        }

        await this.$indexCPFP(hash, height); // Calculate and save CPFP data for transactions in this block

        // Logging
        count++;
        countThisRun++;
      }
      logger.notice(`CPFP indexing completed: indexed ${count} blocks`);
    } catch (e) {
      logger.err(`CPFP indexing failed. Trying again in 10 seconds. Reason: ${(e instanceof Error ? e.message : e)}`);
      throw e;
    }
  }

  /**
   * [INDEXING] Index expected fees & weight for all audited blocks
   */
  public async $generateAuditStats(): Promise<void> {
    const blockIds = await BlocksAuditsRepository.$getBlocksWithoutSummaries();
    if (!blockIds?.length) {
      return;
    }
    let timer = Date.now();
    let indexedThisRun = 0;
    let indexedTotal = 0;
    logger.debug(`Indexing ${blockIds.length} block audit details`);
    for (const hash of blockIds) {
      const summary = await BlocksSummariesRepository.$getTemplate(hash);
      let totalFees = 0;
      let totalWeight = 0;
      for (const tx of summary?.transactions || []) {
        totalFees += tx.fee;
        totalWeight += (tx.vsize * 4);
      }
      await BlocksAuditsRepository.$setSummary(hash, totalFees, totalWeight);
      const cachedBlock = this.blocks.find(block => block.id === hash);
      if (cachedBlock) {
        cachedBlock.extras.expectedFees = totalFees;
        cachedBlock.extras.expectedWeight = totalWeight;
      }

      indexedThisRun++;
      indexedTotal++;
      const elapsedSeconds = (Date.now() - timer) / 1000;
      if (elapsedSeconds > 5) {
        const blockPerSeconds = indexedThisRun / elapsedSeconds;
        logger.debug(`Indexed ${indexedTotal} / ${blockIds.length} block audit details (${blockPerSeconds.toFixed(1)}/s)`);
        timer = Date.now();
        indexedThisRun = 0;
      }
    }
    logger.debug(`Indexing block audit details completed`);
  }

  /**
   * [INDEXING] Index transaction classification flags for Goggles
   */
  public async $classifyBlocks(): Promise<void> {
    if (this.classifyingBlocks) {
      return;
    }
    this.classifyingBlocks = true;

    // classification requires an esplora backend
    if (!Common.gogglesIndexingEnabled() || config.MEMPOOL.BACKEND !== 'esplora') {
      return;
    }

    const blockchainInfo = await bitcoinClient.getBlockchainInfo();
    const currentBlockHeight = blockchainInfo.blocks;

    const unclassifiedBlocksList = await BlocksSummariesRepository.$getSummariesWithVersion(0);
    const unclassifiedTemplatesList = await BlocksSummariesRepository.$getTemplatesWithVersion(0);

    // nothing to do
    if (!unclassifiedBlocksList?.length && !unclassifiedTemplatesList?.length) {
      return;
    }

    let timer = Date.now();
    let indexedThisRun = 0;
    let indexedTotal = 0;

    const minHeight = Math.min(
      unclassifiedBlocksList[unclassifiedBlocksList.length - 1]?.height ?? Infinity,
      unclassifiedTemplatesList[unclassifiedTemplatesList.length - 1]?.height ?? Infinity,
    );
    const numToIndex = Math.max(
      unclassifiedBlocksList.length,
      unclassifiedTemplatesList.length,
    );

    const unclassifiedBlocks = {};
    const unclassifiedTemplates = {};
    for (const block of unclassifiedBlocksList) {
      unclassifiedBlocks[block.height] = block.id;
    }
    for (const template of unclassifiedTemplatesList) {
      unclassifiedTemplates[template.height] = template.id;
    }

    logger.debug(`Classifying blocks and templates from #${currentBlockHeight} to #${minHeight}`, logger.tags.goggles);

    for (let height = currentBlockHeight; height >= 0; height--) {
      try {
        let txs: TransactionExtended[] | null = null;
        if (unclassifiedBlocks[height]) {
          const blockHash = unclassifiedBlocks[height];
          // fetch transactions
          txs = (await bitcoinApi.$getTxsForBlock(blockHash)).map(tx => transactionUtils.extendTransaction(tx)) || [];
          // add CPFP
          const cpfpSummary = Common.calculateCpfp(height, txs, true);
          // classify
          const { transactions: classifiedTxs } = this.summarizeBlockTransactions(blockHash, cpfpSummary.transactions);
          await BlocksSummariesRepository.$saveTransactions(height, blockHash, classifiedTxs, 1);
          await Common.sleep$(250);
        }
        if (unclassifiedTemplates[height]) {
          // classify template
          const blockHash = unclassifiedTemplates[height];
          const template = await BlocksSummariesRepository.$getTemplate(blockHash);
          const alreadyClassified = template?.transactions?.reduce((classified, tx) => (classified || tx.flags > 0), false);
          let classifiedTemplate = template?.transactions || [];
          if (!alreadyClassified) {
            const templateTxs: (TransactionExtended | TransactionClassified)[] = [];
            const blockTxMap: { [txid: string]: TransactionExtended } = {};
            for (const tx of (txs || [])) {
              blockTxMap[tx.txid] = tx;
            }
            for (const templateTx of (template?.transactions || [])) {
              let tx: TransactionExtended | null = blockTxMap[templateTx.txid];
              if (!tx) {
                try {
                  tx = await transactionUtils.$getTransactionExtended(templateTx.txid, false, true, false);
                } catch (e) {
                  // transaction probably not found
                }
              }
              templateTxs.push(tx || templateTx);
            }
            const cpfpSummary = Common.calculateCpfp(height, templateTxs?.filter(tx => tx['effectiveFeePerVsize'] != null) as TransactionExtended[], true);
            // classify
            const { transactions: classifiedTxs } = this.summarizeBlockTransactions(blockHash, cpfpSummary.transactions);
            const classifiedTxMap: { [txid: string]: TransactionClassified } = {};
            for (const tx of classifiedTxs) {
              classifiedTxMap[tx.txid] = tx;
            }
            classifiedTemplate = classifiedTemplate.map(tx => {
              if (classifiedTxMap[tx.txid]) {
                tx.flags = classifiedTxMap[tx.txid].flags || 0;
              }
              return tx;
            });
          }
          await BlocksSummariesRepository.$saveTemplate({ height, template: { id: blockHash, transactions: classifiedTemplate }, version: 1 });
          await Common.sleep$(250);
        }
      } catch (e) {
        logger.warn(`Failed to classify template or block summary at ${height}`, logger.tags.goggles);
      }

      // timing & logging
      if (unclassifiedBlocks[height] || unclassifiedTemplates[height]) {
        indexedThisRun++;
        indexedTotal++;
      }
      const elapsedSeconds = (Date.now() - timer) / 1000;
      if (elapsedSeconds > 5) {
        const perSecond = indexedThisRun / elapsedSeconds;
        logger.debug(`Classified #${height}: ${indexedTotal} / ${numToIndex} blocks (${perSecond.toFixed(1)}/s)`);
        timer = Date.now();
        indexedThisRun = 0;
      }
    }

    this.classifyingBlocks = false;
  }

  /**
   * [INDEXING] Index all blocks metadata for the mining dashboard
   */
  public async $generateBlockDatabase(): Promise<boolean> {
    try {
      const blockchainInfo = await bitcoinClient.getBlockchainInfo();
      let currentBlockHeight = blockchainInfo.blocks;

      let indexingBlockAmount = Math.min(config.MEMPOOL.INDEXING_BLOCKS_AMOUNT, blockchainInfo.blocks);
      if (indexingBlockAmount <= -1) {
        indexingBlockAmount = currentBlockHeight + 1;
      }

      const lastBlockToIndex = Math.max(0, currentBlockHeight - indexingBlockAmount + 1);

      logger.debug(`Indexing blocks from #${currentBlockHeight} to #${lastBlockToIndex}`, logger.tags.mining);
      loadingIndicators.setProgress('block-indexing', 0);

      const chunkSize = 10000;
      let totalIndexed = await blocksRepository.$blockCountBetweenHeight(currentBlockHeight, lastBlockToIndex);
      let indexedThisRun = 0;
      let newlyIndexed = 0;
      const startedAt = Date.now() / 1000;
      let timer = Date.now() / 1000;

      while (currentBlockHeight >= lastBlockToIndex) {
        const endBlock = Math.max(0, lastBlockToIndex, currentBlockHeight - chunkSize + 1);

        const missingBlockHeights: number[] = await blocksRepository.$getMissingBlocksBetweenHeights(
          currentBlockHeight, endBlock);
        if (missingBlockHeights.length <= 0) {
          currentBlockHeight -= chunkSize;
          continue;
        }

        logger.info(`Indexing ${missingBlockHeights.length} blocks from #${currentBlockHeight} to #${endBlock}`, logger.tags.mining);

        for (const blockHeight of missingBlockHeights) {
          if (blockHeight < lastBlockToIndex) {
            break;
          }
          ++indexedThisRun;
          ++totalIndexed;
          const elapsedSeconds = (Date.now() / 1000) - timer;
          if (elapsedSeconds > 5 || blockHeight === lastBlockToIndex) {
            const runningFor = (Date.now() / 1000) - startedAt;
            const blockPerSeconds = indexedThisRun / elapsedSeconds;
            const progress = Math.round(totalIndexed / indexingBlockAmount * 10000) / 100;
            logger.debug(`Indexing block #${blockHeight} | ~${blockPerSeconds.toFixed(2)} blocks/sec | total: ${totalIndexed}/${indexingBlockAmount} (${progress.toFixed(2)}%) | elapsed: ${runningFor.toFixed(2)} seconds`, logger.tags.mining);
            timer = Date.now() / 1000;
            indexedThisRun = 0;
            loadingIndicators.setProgress('block-indexing', progress, false);
          }
          const blockHash = await bitcoinApi.$getBlockHash(blockHeight);
          const block: IEsploraApi.Block = await bitcoinApi.$getBlock(blockHash);
          const transactions = await this.$getTransactionsExtended(blockHash, block.height, block.timestamp, true, null, true);
          const blockExtended = await this.$getBlockExtended(block, transactions);

          newlyIndexed++;
          await blocksRepository.$saveBlockInDatabase(blockExtended);
        }

        currentBlockHeight -= chunkSize;
      }
      if (newlyIndexed > 0) {
        logger.notice(`Block indexing completed: indexed ${newlyIndexed} blocks`, logger.tags.mining);
      } else {
        logger.debug(`Block indexing completed: indexed ${newlyIndexed} blocks`, logger.tags.mining);
      }
      loadingIndicators.setProgress('block-indexing', 100);
    } catch (e) {
      logger.err('Block indexing failed. Trying again in 10 seconds. Reason: ' + (e instanceof Error ? e.message : e), logger.tags.mining);
      loadingIndicators.setProgress('block-indexing', 100);
      throw e;
    }

    return await BlocksRepository.$validateChain();
  }

  public async $updateBlocks(): Promise<number> {
    // warn if this run stalls the main loop for more than 2 minutes
    const timer = this.startTimer();

    diskCache.lock();

    let fastForwarded = false;
    let handledBlocks = 0;
    const blockHeightTip = await bitcoinCoreApi.$getBlockHeightTip();
    this.updateTimerProgress(timer, 'got block height tip');

    if (this.blocks.length === 0) {
      this.currentBlockHeight = Math.max(blockHeightTip - config.MEMPOOL.INITIAL_BLOCKS_AMOUNT, -1);
    } else {
      this.currentBlockHeight = this.blocks[this.blocks.length - 1].height;
    }
    if (this.currentBlockHeight >= 503) {
      try {
        const quarterEpochBlockHash = await bitcoinApi.$getBlockHash(this.currentBlockHeight - 503);
        const quarterEpochBlock = await bitcoinApi.$getBlock(quarterEpochBlockHash);
        this.quarterEpochBlockTime = quarterEpochBlock?.timestamp;
      } catch (e) {
        this.quarterEpochBlockTime = null;
        logger.warn('failed to update last epoch block time: ' + (e instanceof Error ? e.message : e));
      }
    }

    if (blockHeightTip - this.currentBlockHeight > config.MEMPOOL.INITIAL_BLOCKS_AMOUNT * 2) {
      logger.info(`${blockHeightTip - this.currentBlockHeight} blocks since tip. Fast forwarding to the ${config.MEMPOOL.INITIAL_BLOCKS_AMOUNT} recent blocks`);
      this.currentBlockHeight = blockHeightTip - config.MEMPOOL.INITIAL_BLOCKS_AMOUNT;
      fastForwarded = true;
      logger.info(`Re-indexing skipped blocks and corresponding hashrates data`);
      indexer.reindex(); // Make sure to index the skipped blocks #1619
    }

    if (!this.lastDifficultyAdjustmentTime) {
      const blockchainInfo = await bitcoinClient.getBlockchainInfo();
      this.updateTimerProgress(timer, 'got blockchain info for initial difficulty adjustment');
      if (blockchainInfo.blocks === blockchainInfo.headers) {
        const heightDiff = blockHeightTip % 2016;
        const blockHash = await bitcoinApi.$getBlockHash(blockHeightTip - heightDiff);
        this.updateTimerProgress(timer, 'got block hash for initial difficulty adjustment');
        const block: IEsploraApi.Block = await bitcoinApi.$getBlock(blockHash);
        this.updateTimerProgress(timer, 'got block for initial difficulty adjustment');
        this.lastDifficultyAdjustmentTime = block.timestamp;
        this.currentBits = block.bits;

        if (blockHeightTip >= 2016) {
          const previousPeriodBlockHash = await bitcoinApi.$getBlockHash(blockHeightTip - heightDiff - 2016);
          this.updateTimerProgress(timer, 'got previous block hash for initial difficulty adjustment');
          const previousPeriodBlock: IEsploraApi.Block = await bitcoinApi.$getBlock(previousPeriodBlockHash);
          this.updateTimerProgress(timer, 'got previous block for initial difficulty adjustment');
          if (['liquid', 'liquidtestnet'].includes(config.MEMPOOL.NETWORK)) {
            this.previousDifficultyRetarget = NaN;
          } else {
            this.previousDifficultyRetarget = calcBitsDifference(previousPeriodBlock.bits, block.bits);
          }
          logger.debug(`Initial difficulty adjustment data set.`);
        }
      } else {
        logger.debug(`Blockchain headers (${blockchainInfo.headers}) and blocks (${blockchainInfo.blocks}) not in sync. Waiting...`);
      }
    }

    while (this.currentBlockHeight < blockHeightTip) {
      if (this.currentBlockHeight === 0) {
        this.currentBlockHeight = blockHeightTip;
      } else {
        this.currentBlockHeight++;
        logger.debug(`New block found (#${this.currentBlockHeight})!`);
        // skip updating the orphan block cache if we've fallen behind the chain tip
        if (this.currentBlockHeight >= blockHeightTip - 2) {
          this.updateTimerProgress(timer, `getting orphaned blocks for ${this.currentBlockHeight}`);
          await chainTips.updateOrphanedBlocks();
        }
      }

      this.updateTimerProgress(timer, `getting block data for ${this.currentBlockHeight}`);
      const blockHash = await bitcoinCoreApi.$getBlockHash(this.currentBlockHeight);
      const verboseBlock = await bitcoinClient.getBlock(blockHash, 2);
      const block = BitcoinApi.convertBlock(verboseBlock);
      const txIds: string[] = verboseBlock.tx.map(tx => tx.txid);
      const transactions = await this.$getTransactionsExtended(blockHash, block.height, block.timestamp, false, txIds, false, true) as MempoolTransactionExtended[];

      // fill in missing transaction fee data from verboseBlock
      for (let i = 0; i < transactions.length; i++) {
        if (!transactions[i].fee && transactions[i].txid === verboseBlock.tx[i].txid) {
          transactions[i].fee = (verboseBlock.tx[i].fee * 100_000_000) || 0;
        }
      }

      const cpfpSummary: CpfpSummary = Common.calculateCpfp(block.height, transactions);
      const blockExtended: BlockExtended = await this.$getBlockExtended(block, cpfpSummary.transactions);
      const blockSummary: BlockSummary = this.summarizeBlockTransactions(block.id, cpfpSummary.transactions);
      this.updateTimerProgress(timer, `got block data for ${this.currentBlockHeight}`);

      if (Common.indexingEnabled()) {
        if (!fastForwarded) {
          const lastBlock = await blocksRepository.$getBlockByHeight(blockExtended.height - 1);
          this.updateTimerProgress(timer, `got block by height for ${this.currentBlockHeight}`);
          if (lastBlock !== null && blockExtended.previousblockhash !== lastBlock.id) {
            logger.warn(`Chain divergence detected at block ${lastBlock.height}, re-indexing most recent data`, logger.tags.mining);
            // We assume there won't be a reorg with more than 10 block depth
            this.updateTimerProgress(timer, `rolling back diverged chain from ${this.currentBlockHeight}`);
            await BlocksRepository.$deleteBlocksFrom(lastBlock.height - 10);
            await HashratesRepository.$deleteLastEntries();
            await cpfpRepository.$deleteClustersFrom(lastBlock.height - 10);
            await AccelerationRepository.$deleteAccelerationsFrom(lastBlock.height - 10);
            this.blocks = this.blocks.slice(0, -10);
            this.updateTimerProgress(timer, `rolled back chain divergence from ${this.currentBlockHeight}`);
            for (let i = 10; i >= 0; --i) {
              const newBlock = await this.$indexBlock(lastBlock.height - i);
              this.blocks.push(newBlock);
              this.updateTimerProgress(timer, `reindexed block`);
              let cpfpSummary;
              if (config.MEMPOOL.CPFP_INDEXING) {
                cpfpSummary = await this.$indexCPFP(newBlock.id, lastBlock.height - i);
                this.updateTimerProgress(timer, `reindexed block cpfp`);
              }
              await this.$getStrippedBlockTransactions(newBlock.id, true, true, cpfpSummary, newBlock.height);
              this.updateTimerProgress(timer, `reindexed block summary`);
            }
            await mining.$indexDifficultyAdjustments();
            await DifficultyAdjustmentsRepository.$deleteLastAdjustment();
            this.updateTimerProgress(timer, `reindexed difficulty adjustments`);
            logger.info(`Re-indexed 10 blocks and summaries. Also re-indexed the last difficulty adjustments. Will re-index latest hashrates in a few seconds.`, logger.tags.mining);
            indexer.reindex();

            websocketHandler.handleReorg();
          }
        }

        await blocksRepository.$saveBlockInDatabase(blockExtended);
        this.updateTimerProgress(timer, `saved ${this.currentBlockHeight} to database`);

        if (!fastForwarded) {
          let lastestPriceId;
          try {
            lastestPriceId = await PricesRepository.$getLatestPriceId();
            this.updateTimerProgress(timer, `got latest price id ${this.currentBlockHeight}`);
          } catch (e) {
            logger.debug('failed to fetch latest price id from db: ' + (e instanceof Error ? e.message : e));
          }
          if (priceUpdater.historyInserted === true && lastestPriceId !== null) {
            await blocksRepository.$saveBlockPrices([{
              height: blockExtended.height,
              priceId: lastestPriceId,
            }]);
            this.updateTimerProgress(timer, `saved prices for ${this.currentBlockHeight}`);
          } else {
            logger.debug(`Cannot save block price for ${blockExtended.height} because the price updater hasnt completed yet. Trying again in 10 seconds.`, logger.tags.mining);
            indexer.scheduleSingleTask('blocksPrices', 10000);
          }

          // Save blocks summary for visualization if it's enabled
          if (Common.blocksSummariesIndexingEnabled() === true) {
            await this.$getStrippedBlockTransactions(blockExtended.id, true, false, cpfpSummary, blockExtended.height);
            this.updateTimerProgress(timer, `saved block summary for ${this.currentBlockHeight}`);
          }
          if (config.MEMPOOL.CPFP_INDEXING) {
            this.$saveCpfp(blockExtended.id, this.currentBlockHeight, cpfpSummary);
            this.updateTimerProgress(timer, `saved cpfp for ${this.currentBlockHeight}`);
          }
        }
      }

      // start async callbacks
      this.updateTimerProgress(timer, `starting async callbacks for ${this.currentBlockHeight}`);
      const callbackPromises = this.newAsyncBlockCallbacks.map((cb) => cb(blockExtended, txIds, transactions));

      if (block.height % 2016 === 0) {
        if (Common.indexingEnabled()) {
          let adjustment;
          if (['liquid', 'liquidtestnet'].includes(config.MEMPOOL.NETWORK)) {
            adjustment = NaN;
          } else {
            adjustment = Math.round(
              // calcBitsDifference returns +- percentage, +100 returns to positive, /100 returns to ratio.
              // Instead of actually doing /100, just reduce the multiplier.
              (calcBitsDifference(this.currentBits, block.bits) + 100) * 10000
            ) / 1000000; // Remove float point noise
          }

          await DifficultyAdjustmentsRepository.$saveAdjustments({
            time: block.timestamp,
            height: block.height,
            difficulty: block.difficulty,
            adjustment,
          });
          this.updateTimerProgress(timer, `saved difficulty adjustment for ${this.currentBlockHeight}`);
        }

        if (['liquid', 'liquidtestnet'].includes(config.MEMPOOL.NETWORK)) {
          this.previousDifficultyRetarget = NaN;
        } else {
          this.previousDifficultyRetarget = calcBitsDifference(this.currentBits, block.bits);
        }
        this.lastDifficultyAdjustmentTime = block.timestamp;
        this.currentBits = block.bits;
      }

      // wait for pending async callbacks to finish
      this.updateTimerProgress(timer, `waiting for async callbacks to complete for ${this.currentBlockHeight}`);
      await Promise.all(callbackPromises);
      this.updateTimerProgress(timer, `async callbacks completed for ${this.currentBlockHeight}`);

      this.blocks.push(blockExtended);
      if (this.blocks.length > config.MEMPOOL.INITIAL_BLOCKS_AMOUNT * 4) {
        this.blocks = this.blocks.slice(-config.MEMPOOL.INITIAL_BLOCKS_AMOUNT * 4);
      }
      blockSummary.transactions.forEach(tx => {
        delete tx.acc;
      });
      this.blockSummaries.push(blockSummary);
      if (this.blockSummaries.length > config.MEMPOOL.INITIAL_BLOCKS_AMOUNT * 4) {
        this.blockSummaries = this.blockSummaries.slice(-config.MEMPOOL.INITIAL_BLOCKS_AMOUNT * 4);
      }

      if (this.newBlockCallbacks.length) {
        this.newBlockCallbacks.forEach((cb) => cb(blockExtended, txIds, transactions));
      }
      if (config.MEMPOOL.CACHE_ENABLED && !memPool.hasPriority() && (block.height % config.MEMPOOL.DISK_CACHE_BLOCK_INTERVAL === 0)) {
        diskCache.$saveCacheToDisk();
      }

      // Update Redis cache
      if (config.REDIS.ENABLED) {
        await redisCache.$updateBlocks(this.blocks);
        await redisCache.$updateBlockSummaries(this.blockSummaries);
        await redisCache.$removeTransactions(txIds);
        await rbfCache.updateCache();
      }

      handledBlocks++;
    }

    diskCache.unlock();

    this.clearTimer(timer);

    return handledBlocks;
  }

  private startTimer() {
    const state: any = {
      start: Date.now(),
      progress: 'begin $updateBlocks',
      timer: null,
    };
    state.timer = setTimeout(() => {
      logger.err(`$updateBlocks stalled at "${state.progress}"`);
    }, this.mainLoopTimeout);
    return state;
  }

  private updateTimerProgress(state, msg): void {
    state.progress = msg;
  }

  private clearTimer(state): void {
    if (state.timer) {
      clearTimeout(state.timer);
    }
  }

  /**
   * Index a block if it's missing from the database. Returns the block after indexing
   */
  public async $indexBlock(height: number): Promise<BlockExtended> {
    if (Common.indexingEnabled()) {
      const dbBlock = await blocksRepository.$getBlockByHeight(height);
      if (dbBlock !== null) {
        return dbBlock;
      }
    }

    const blockHash = await bitcoinApi.$getBlockHash(height);
    const block: IEsploraApi.Block = await bitcoinApi.$getBlock(blockHash);
    const transactions = await this.$getTransactionsExtended(blockHash, block.height, block.timestamp, true);
    const blockExtended = await this.$getBlockExtended(block, transactions);

    if (Common.indexingEnabled()) {
      await blocksRepository.$saveBlockInDatabase(blockExtended);
    }

    return blockExtended;
  }

  public async $indexStaleBlock(hash: string): Promise<BlockExtended> {
    const block: IEsploraApi.Block = await bitcoinApi.$getBlock(hash);
    const transactions = await this.$getTransactionsExtended(hash, block.height, block.timestamp, true);
    const blockExtended = await this.$getBlockExtended(block, transactions);

    blockExtended.canonical = await bitcoinApi.$getBlockHash(block.height);

    return blockExtended;
  }

  /**
   * Get one block by its hash
   */
  public async $getBlock(hash: string): Promise<BlockExtended | IEsploraApi.Block> {
    // Check the memory cache
    const blockByHash = this.getBlocks().find((b) => b.id === hash);
    if (blockByHash) {
      return blockByHash;
    }

    // Not Bitcoin network, return the block as it from the bitcoin backend
    if (['mainnet', 'testnet', 'signet', 'regtest'].includes(config.MEMPOOL.NETWORK) === false) {
      return await bitcoinCoreApi.$getBlock(hash);
    }

    // Bitcoin network, add our custom data on top
    const block: IEsploraApi.Block = await bitcoinApi.$getBlock(hash);
    if (block.stale) {
      return await this.$indexStaleBlock(hash);
    } else {
      return await this.$indexBlock(block.height);
    }
  }

  public async $getStrippedBlockTransactions(hash: string, skipMemoryCache = false,
    skipDBLookup = false, cpfpSummary?: CpfpSummary, blockHeight?: number): Promise<TransactionClassified[]>
  {
    if (skipMemoryCache === false) {
      // Check the memory cache
      const cachedSummary = this.getBlockSummaries().find((b) => b.id === hash);
      if (cachedSummary?.transactions?.length) {
        return cachedSummary.transactions;
      }
    }

    // Check if it's indexed in db
    if (skipDBLookup === false && Common.blocksSummariesIndexingEnabled() === true) {
      const indexedSummary = await BlocksSummariesRepository.$getByBlockId(hash);
      if (indexedSummary !== undefined && indexedSummary?.transactions?.length) {
        return indexedSummary.transactions;
      }
    }

    let height = blockHeight;
    let summary: BlockSummary;
    let summaryVersion = 0;
    if (cpfpSummary && !Common.isLiquid()) {
      summary = {
        id: hash,
        transactions: cpfpSummary.transactions.map(tx => {
          let flags: number = 0;
          try {
            flags = tx.flags || Common.getTransactionFlags(tx);
          } catch (e) {
            logger.warn('Failed to classify transaction: ' + (e instanceof Error ? e.message : e));
          }
          return {
            txid: tx.txid,
            time: tx.firstSeen,
            fee: tx.fee || 0,
            vsize: tx.vsize,
            value: Math.round(tx.vout.reduce((acc, vout) => acc + (vout.value ? vout.value : 0), 0)),
            rate: tx.effectiveFeePerVsize,
            flags: flags,
          };
        }),
      };
      summaryVersion = 1;
    } else {
      if (config.MEMPOOL.BACKEND === 'esplora') {
        const txs = (await bitcoinApi.$getTxsForBlock(hash)).map(tx => transactionUtils.extendTransaction(tx));
        summary = this.summarizeBlockTransactions(hash, txs);
        summaryVersion = 1;
      } else {
        // Call Core RPC
        const block = await bitcoinClient.getBlock(hash, 2);
        summary = this.summarizeBlock(block);
        height = block.height;
      }
    }
    if (height == null) {
      const block = await bitcoinApi.$getBlock(hash);
      height = block.height;
    }

    // Index the response if needed
    if (Common.blocksSummariesIndexingEnabled() === true) {
      await BlocksSummariesRepository.$saveTransactions(height, hash, summary.transactions, summaryVersion);
    }

    return summary.transactions;
  }

  /**
   * Get 15 blocks
   * 
   * Internally this function uses two methods to get the blocks, and
   * the method is automatically selected:
   *  - Using previous block hash links
   *  - Using block height
   * 
   * @param fromHeight 
   * @param limit 
   * @returns 
   */
  public async $getBlocks(fromHeight?: number, limit: number = 15): Promise<BlockExtended[]> {
    let currentHeight = fromHeight !== undefined ? fromHeight : this.currentBlockHeight;
    if (currentHeight > this.currentBlockHeight) {
      limit -= currentHeight - this.currentBlockHeight;
      currentHeight = this.currentBlockHeight;
    }
    const returnBlocks: BlockExtended[] = [];

    if (currentHeight < 0) {
      return returnBlocks;
    }

    for (let i = 0; i < limit && currentHeight >= 0; i++) {
      let block = this.getBlocks().find((b) => b.height === currentHeight);
      if (block) {
        // Using the memory cache (find by height)
        returnBlocks.push(block);
      } else {
        // Using indexing (find by height, index on the fly, save in database)
        block = await this.$indexBlock(currentHeight);
        returnBlocks.push(block);
      }
      currentHeight--;
    }

    return returnBlocks;
  }

  /**
   * Used for bulk block data query
   * 
   * @param fromHeight 
   * @param toHeight 
   */
  public async $getBlocksBetweenHeight(fromHeight: number, toHeight: number): Promise<any> {
    if (!Common.indexingEnabled()) {
      return [];
    }

    const blocks: any[] = [];

    while (fromHeight <= toHeight) {
      let block: BlockExtended | null = await blocksRepository.$getBlockByHeight(fromHeight);
      if (!block) {
        await this.$indexBlock(fromHeight);
        block = await blocksRepository.$getBlockByHeight(fromHeight);
        if (!block) {
          continue;
        }
      }

      // Cleanup fields before sending the response
      const cleanBlock: any = {
        height: block.height ?? null,
        hash: block.id ?? null,
        timestamp: block.timestamp ?? null,
        median_timestamp: block.mediantime ?? null,
        previous_block_hash: block.previousblockhash ?? null,
        difficulty: block.difficulty ?? null,
        header: block.extras.header ?? null,
        version: block.version ?? null,
        bits: block.bits ?? null,
        nonce: block.nonce ?? null,
        size: block.size ?? null,
        weight: block.weight ?? null,
        tx_count: block.tx_count ?? null,
        merkle_root: block.merkle_root ?? null,
        reward: block.extras.reward ?? null,
        total_fee_amt: block.extras.totalFees ?? null,
        avg_fee_amt: block.extras.avgFee ?? null,
        median_fee_amt: block.extras.medianFeeAmt ?? null,
        fee_amt_percentiles: block.extras.feePercentiles ?? null,
        avg_fee_rate: block.extras.avgFeeRate ?? null,
        median_fee_rate: block.extras.medianFee ?? null,
        fee_rate_percentiles: block.extras.feeRange ?? null,
        total_inputs: block.extras.totalInputs ?? null,
        total_input_amt: block.extras.totalInputAmt ?? null,
        total_outputs: block.extras.totalOutputs ?? null,
        total_output_amt: block.extras.totalOutputAmt ?? null,
        segwit_total_txs: block.extras.segwitTotalTxs ?? null,
        segwit_total_size: block.extras.segwitTotalSize ?? null,
        segwit_total_weight: block.extras.segwitTotalWeight ?? null,
        avg_tx_size: block.extras.avgTxSize ?? null,
        utxoset_change: block.extras.utxoSetChange ?? null,
        utxoset_size: block.extras.utxoSetSize ?? null,
        coinbase_raw: block.extras.coinbaseRaw ?? null,
        coinbase_address: block.extras.coinbaseAddress ?? null,
        coinbase_signature: block.extras.coinbaseSignature ?? null,
        coinbase_signature_ascii: block.extras.coinbaseSignatureAscii ?? null,
        pool_slug: block.extras.pool.slug ?? null,
        pool_id: block.extras.pool.id ?? null,
      };

      if (Common.blocksSummariesIndexingEnabled() && cleanBlock.fee_amt_percentiles === null) {
        cleanBlock.fee_amt_percentiles = await BlocksSummariesRepository.$getFeePercentilesByBlockId(cleanBlock.hash);
        if (cleanBlock.fee_amt_percentiles === null) {

          let summary;
          let summaryVersion = 0;
          if (config.MEMPOOL.BACKEND === 'esplora') {
            const txs = (await bitcoinApi.$getTxsForBlock(cleanBlock.hash)).map(tx => transactionUtils.extendTransaction(tx));
            summary = this.summarizeBlockTransactions(cleanBlock.hash, txs);
            summaryVersion = 1;
          } else {
            // Call Core RPC
            const block = await bitcoinClient.getBlock(cleanBlock.hash, 2);
            summary = this.summarizeBlock(block);
          }

          await BlocksSummariesRepository.$saveTransactions(cleanBlock.height, cleanBlock.hash, summary.transactions, summaryVersion);
          cleanBlock.fee_amt_percentiles = await BlocksSummariesRepository.$getFeePercentilesByBlockId(cleanBlock.hash);
        }
        if (cleanBlock.fee_amt_percentiles !== null) {
          cleanBlock.median_fee_amt = cleanBlock.fee_amt_percentiles[3];
          await blocksRepository.$updateFeeAmounts(cleanBlock.hash, cleanBlock.fee_amt_percentiles, cleanBlock.median_fee_amt);
        }
      }

      cleanBlock.fee_amt_percentiles = {
        'min': cleanBlock.fee_amt_percentiles[0],
        'perc_10': cleanBlock.fee_amt_percentiles[1],
        'perc_25': cleanBlock.fee_amt_percentiles[2],
        'perc_50': cleanBlock.fee_amt_percentiles[3],
        'perc_75': cleanBlock.fee_amt_percentiles[4],
        'perc_90': cleanBlock.fee_amt_percentiles[5],
        'max': cleanBlock.fee_amt_percentiles[6],
      };
      cleanBlock.fee_rate_percentiles = {
        'min': cleanBlock.fee_rate_percentiles[0],
        'perc_10': cleanBlock.fee_rate_percentiles[1],
        'perc_25': cleanBlock.fee_rate_percentiles[2],
        'perc_50': cleanBlock.fee_rate_percentiles[3],
        'perc_75': cleanBlock.fee_rate_percentiles[4],
        'perc_90': cleanBlock.fee_rate_percentiles[5],
        'max': cleanBlock.fee_rate_percentiles[6],
      };

      // Re-org can happen after indexing so we need to always get the
      // latest state from core
      cleanBlock.orphans = chainTips.getOrphanedBlocksAtHeight(cleanBlock.height);

      blocks.push(cleanBlock);
      fromHeight++;
    }

    return blocks;
  }

<<<<<<< HEAD
  public async $getBlockAuditSummary(hash: string): Promise<BlockAudit | null> {
    if (['mainnet', 'testnet', 'signet'].includes(config.MEMPOOL.NETWORK)) {
=======
  public async $getBlockAuditSummary(hash: string): Promise<any> {
    if (['mainnet', 'testnet', 'signet', 'regtest'].includes(config.MEMPOOL.NETWORK)) {
>>>>>>> 60c50fc4
      return BlocksAuditsRepository.$getBlockAudit(hash);
    } else {
      return null;
    }
  }

  public getLastDifficultyAdjustmentTime(): number {
    return this.lastDifficultyAdjustmentTime;
  }

  public getPreviousDifficultyRetarget(): number {
    return this.previousDifficultyRetarget;
  }

  public getQuarterEpochBlockTime(): number | null {
    return this.quarterEpochBlockTime;
  }

  public getCurrentBlockHeight(): number {
    return this.currentBlockHeight;
  }

  public async $indexCPFP(hash: string, height: number, txs?: TransactionExtended[]): Promise<CpfpSummary | null> {
    let transactions = txs;
    if (!transactions) {
      if (config.MEMPOOL.BACKEND === 'esplora') {
        transactions = (await bitcoinApi.$getTxsForBlock(hash)).map(tx => transactionUtils.extendTransaction(tx));
      }
      if (!transactions) {
        const block = await bitcoinClient.getBlock(hash, 2);
        transactions = block.tx.map(tx => {
          tx.fee *= 100_000_000;
          return tx;
        });
      }
    }

    if (transactions?.length != null) {
      const summary = Common.calculateCpfp(height, transactions as TransactionExtended[]);

      await this.$saveCpfp(hash, height, summary);

      const effectiveFeeStats = Common.calcEffectiveFeeStatistics(summary.transactions);
      await blocksRepository.$saveEffectiveFeeStats(hash, effectiveFeeStats);

      return summary;
    } else {
      logger.err(`Cannot index CPFP for block ${height} - missing transaction data`);
      return null;
    }
  }

  public async $saveCpfp(hash: string, height: number, cpfpSummary: CpfpSummary): Promise<void> {
    try {
      const result = await cpfpRepository.$batchSaveClusters(cpfpSummary.clusters);
      if (!result) {
        await cpfpRepository.$insertProgressMarker(height);
      }
    } catch (e) {
      // not a fatal error, we'll try again next time the indexer runs
    }
  }
}

export default new Blocks();<|MERGE_RESOLUTION|>--- conflicted
+++ resolved
@@ -239,7 +239,7 @@
    */
   private async $getBlockExtended(block: IEsploraApi.Block, transactions: TransactionExtended[]): Promise<BlockExtended> {
     const coinbaseTx = transactionUtils.stripCoinbaseTransaction(transactions[0]);
-    
+
     const blk: Partial<BlockExtended> = Object.assign({}, block);
     const extras: Partial<BlockExtension> = {};
 
@@ -291,7 +291,7 @@
         extras.medianFeeAmt = extras.feePercentiles[3];
       }
     }
-  
+
     extras.virtualSize = block.weight / 4.0;
     if (coinbaseTx?.vout.length > 0) {
       extras.coinbaseAddress = coinbaseTx.vout[0].scriptpubkey_address ?? null;
@@ -1162,15 +1162,15 @@
 
   /**
    * Get 15 blocks
-   * 
+   *
    * Internally this function uses two methods to get the blocks, and
    * the method is automatically selected:
    *  - Using previous block hash links
    *  - Using block height
-   * 
-   * @param fromHeight 
-   * @param limit 
-   * @returns 
+   *
+   * @param fromHeight
+   * @param limit
+   * @returns
    */
   public async $getBlocks(fromHeight?: number, limit: number = 15): Promise<BlockExtended[]> {
     let currentHeight = fromHeight !== undefined ? fromHeight : this.currentBlockHeight;
@@ -1202,9 +1202,9 @@
 
   /**
    * Used for bulk block data query
-   * 
-   * @param fromHeight 
-   * @param toHeight 
+   *
+   * @param fromHeight
+   * @param toHeight
    */
   public async $getBlocksBetweenHeight(fromHeight: number, toHeight: number): Promise<any> {
     if (!Common.indexingEnabled()) {
@@ -1320,13 +1320,8 @@
     return blocks;
   }
 
-<<<<<<< HEAD
   public async $getBlockAuditSummary(hash: string): Promise<BlockAudit | null> {
-    if (['mainnet', 'testnet', 'signet'].includes(config.MEMPOOL.NETWORK)) {
-=======
-  public async $getBlockAuditSummary(hash: string): Promise<any> {
     if (['mainnet', 'testnet', 'signet', 'regtest'].includes(config.MEMPOOL.NETWORK)) {
->>>>>>> 60c50fc4
       return BlocksAuditsRepository.$getBlockAudit(hash);
     } else {
       return null;
