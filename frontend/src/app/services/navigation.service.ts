--- conflicted
+++ resolved
@@ -70,11 +70,7 @@
       }
       if (route.url?.length) {
         path = [path, ...route.url.map(segment => segment.path).filter(path => {
-<<<<<<< HEAD
-          return path.length && !['testnet', 'testnet4', 'signet'].includes(path);
-=======
-          return path.length && !['testnet', 'signet', 'regtest'].includes(path);
->>>>>>> 60c50fc4
+          return path.length && !['testnet', 'testnet4', 'signet', 'regtest'].includes(path);
         })].join('/');
       }
       route = route.firstChild;
