--- conflicted
+++ resolved
@@ -15,14 +15,9 @@
 
     <div [ngSwitch]="network.val">
       <span *ngSwitchCase="'signet'" class="network signet"><app-svg-images name="signet" width="35" height="35" viewBox="0 0 65 65" style="width: 40px; height: 48px;" class="mainnet mr-1"></app-svg-images> Signet</span>
-<<<<<<< HEAD
       <span *ngSwitchCase="'testnet'" class="network testnet"><app-svg-images name="testnet" width="35" height="35" viewBox="0 0 65 65" style="width: 40px; height: 48px;" class="mainnet mr-1"></app-svg-images> Testnet3</span>
+      <span *ngSwitchCase="'regtest'" class="network regtest"><app-svg-images name="regtest" width="35" height="35" viewBox="0 0 65 65" style="width: 40px; height: 48px;" class="mainnet mr-1"></app-svg-images> Regtest</span>
       <span *ngSwitchCase="'testnet4'" class="network testnet"><app-svg-images name="testnet4" width="35" height="35" viewBox="0 0 65 65" style="width: 40px; height: 48px;" class="mainnet mr-1"></app-svg-images> Testnet4</span>
-=======
-      <span *ngSwitchCase="'testnet'" class="network testnet"><app-svg-images name="testnet" width="35" height="35" viewBox="0 0 65 65" style="width: 40px; height: 48px;" class="mainnet mr-1"></app-svg-images> Testnet</span>
-      <span *ngSwitchCase="'regtest'" class="network regtest"><app-svg-images name="regtest" width="35" height="35" viewBox="0 0 65 65" style="width: 40px; height: 48px;" class="mainnet mr-1"></app-svg-images> Regtest</span>
-      <span *ngSwitchCase="'bisq'" class="network bisq"><app-svg-images name="bisq" width="35" height="35" viewBox="0 0 75 75" style="width: 40px; height: 48px;" class="mainnet mr-1"></app-svg-images> Bisq</span>
->>>>>>> 60c50fc4
       <span *ngSwitchCase="'liquid'" class="network liquid"><app-svg-images name="liquid" width="35" height="35" viewBox="0 0 125 125" style="width: 40px; height: 48px;" class="mainnet mr-1"></app-svg-images> Mainnet</span>
       <span *ngSwitchCase="'liquidtestnet'" class="network liquidtestnet"><app-svg-images name="liquidtestnet" width="35" height="35" viewBox="0 0 125 125" style="width: 40px; height: 48px;" class="mainnet mr-1"></app-svg-images> Testnet</span>
       <span *ngSwitchDefault class="network mainnet"><app-svg-images name="bitcoin" width="35" height="35" viewBox="0 0 65 65" style="width: 40px; height: 48px;" class="mainnet mr-1"></app-svg-images> Mainnet</span>
