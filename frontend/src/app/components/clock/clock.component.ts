--- conflicted
+++ resolved
@@ -32,22 +32,13 @@
   limitHeight: number;
 
   gradientColors = {
-<<<<<<< HEAD
     '': ['var(--mainnet-alt)', 'var(--primary)'],
     liquid: ['var(--liquid)', 'var(--testnet-alt)'],
     'liquidtestnet': ['var(--liquidtestnet)', 'var(--liquidtestnet-alt)'],
     testnet: ['var(--testnet)', 'var(--testnet-alt)'],
     testnet4: ['var(--testnet)', 'var(--testnet-alt)'],
     signet: ['var(--signet)', 'var(--signet-alt)'],
-=======
-    '': ['#9339f4', '#105fb0'],
-    bisq: ['#9339f4', '#105fb0'],
-    liquid: ['#116761', '#183550'],
-    'liquidtestnet': ['#494a4a', '#272e46'],
-    testnet: ['#1d486f', '#183550'],
-    signet: ['#6f1d5d', '#471850'],
     regtest: ['#9339f4', '#105fb0'],
->>>>>>> 60c50fc4
   };
 
   constructor(
@@ -117,7 +108,7 @@
       )`,
     };
   }
-  
+
   @HostListener('window:resize', ['$event'])
   resizeCanvas(): void {
     const windowWidth = this.limitWidth || window.innerWidth || 800;
