import { Application, Request, Response } from 'express';
import axios from 'axios';
import * as bitcoinjs from 'bitcoinjs-lib';
import config from '../../config';
import websocketHandler from '../websocket-handler';
import mempool from '../mempool';
import feeApi from '../fee-api';
import mempoolBlocks from '../mempool-blocks';
import bitcoinApi from './bitcoin-api-factory';
import { Common } from '../common';
import backendInfo from '../backend-info';
import transactionUtils from '../transaction-utils';
import { IEsploraApi } from './esplora-api.interface';
import loadingIndicators from '../loading-indicators';
import { TransactionExtended } from '../../mempool.interfaces';
import logger from '../../logger';
import blocks from '../blocks';
import bitcoinClient from './bitcoin-client';
import difficultyAdjustment from '../difficulty-adjustment';
import transactionRepository from '../../repositories/TransactionRepository';
import rbfCache from '../rbf-cache';
import { calculateCpfp } from '../cpfp';

class BitcoinRoutes {
  public initRoutes(app: Application) {
    app
      .get(config.MEMPOOL.API_URL_PREFIX + 'transaction-times', this.getTransactionTimes)
      .get(config.MEMPOOL.API_URL_PREFIX + 'cpfp/:txId', this.$getCpfpInfo)
      .get(config.MEMPOOL.API_URL_PREFIX + 'difficulty-adjustment', this.getDifficultyChange)
      .get(config.MEMPOOL.API_URL_PREFIX + 'fees/recommended', this.getRecommendedFees)
      .get(config.MEMPOOL.API_URL_PREFIX + 'fees/mempool-blocks', this.getMempoolBlocks)
      .get(config.MEMPOOL.API_URL_PREFIX + 'backend-info', this.getBackendInfo)
      .get(config.MEMPOOL.API_URL_PREFIX + 'init-data', this.getInitData)
      .get(config.MEMPOOL.API_URL_PREFIX + 'validate-address/:address', this.validateAddress)
      .get(config.MEMPOOL.API_URL_PREFIX + 'tx/:txId/rbf', this.getRbfHistory)
      .get(config.MEMPOOL.API_URL_PREFIX + 'tx/:txId/cached', this.getCachedTx)
      .get(config.MEMPOOL.API_URL_PREFIX + 'replacements', this.getRbfReplacements)
      .get(config.MEMPOOL.API_URL_PREFIX + 'fullrbf/replacements', this.getFullRbfReplacements)
      .post(config.MEMPOOL.API_URL_PREFIX + 'tx/push', this.$postTransactionForm)
      .get(config.MEMPOOL.API_URL_PREFIX + 'blocks', this.getBlocks.bind(this))
      .get(config.MEMPOOL.API_URL_PREFIX + 'blocks/:height', this.getBlocks.bind(this))
      .get(config.MEMPOOL.API_URL_PREFIX + 'block/:hash', this.getBlock)
      .get(config.MEMPOOL.API_URL_PREFIX + 'block/:hash/summary', this.getStrippedBlockTransactions)
      .get(config.MEMPOOL.API_URL_PREFIX + 'block/:hash/audit-summary', this.getBlockAuditSummary)
      .get(config.MEMPOOL.API_URL_PREFIX + 'blocks/tip/height', this.getBlockTipHeight)
      .post(config.MEMPOOL.API_URL_PREFIX + 'psbt/addparents', this.postPsbtCompletion)
      .get(config.MEMPOOL.API_URL_PREFIX + 'blocks-bulk/:from', this.getBlocksByBulk.bind(this))
      .get(config.MEMPOOL.API_URL_PREFIX + 'blocks-bulk/:from/:to', this.getBlocksByBulk.bind(this))
      ;

      if (config.MEMPOOL.BACKEND !== 'esplora') {
        app
          .get(config.MEMPOOL.API_URL_PREFIX + 'mempool', this.getMempool)
          .get(config.MEMPOOL.API_URL_PREFIX + 'mempool/txids', this.getMempoolTxIds)
          .get(config.MEMPOOL.API_URL_PREFIX + 'mempool/recent', this.getRecentMempoolTransactions)
          .get(config.MEMPOOL.API_URL_PREFIX + 'tx/:txId', this.getTransaction)
          .post(config.MEMPOOL.API_URL_PREFIX + 'tx', this.$postTransaction)
          .post(config.MEMPOOL.API_URL_PREFIX + 'txs/test', this.$testTransactions)
          .get(config.MEMPOOL.API_URL_PREFIX + 'tx/:txId/hex', this.getRawTransaction)
          .get(config.MEMPOOL.API_URL_PREFIX + 'tx/:txId/status', this.getTransactionStatus)
          .get(config.MEMPOOL.API_URL_PREFIX + 'tx/:txId/outspends', this.getTransactionOutspends)
          .get(config.MEMPOOL.API_URL_PREFIX + 'txs/outspends', this.$getBatchedOutspends)
          .get(config.MEMPOOL.API_URL_PREFIX + 'block/:hash/header', this.getBlockHeader)
          .get(config.MEMPOOL.API_URL_PREFIX + 'blocks/tip/hash', this.getBlockTipHash)
          .get(config.MEMPOOL.API_URL_PREFIX + 'block/:hash/raw', this.getRawBlock)
          .get(config.MEMPOOL.API_URL_PREFIX + 'block/:hash/txids', this.getTxIdsForBlock)
          .get(config.MEMPOOL.API_URL_PREFIX + 'block/:hash/txs', this.getBlockTransactions)
          .get(config.MEMPOOL.API_URL_PREFIX + 'block/:hash/txs/:index', this.getBlockTransactions)
          .get(config.MEMPOOL.API_URL_PREFIX + 'block-height/:height', this.getBlockHeight)
          .get(config.MEMPOOL.API_URL_PREFIX + 'address/:address', this.getAddress)
          .get(config.MEMPOOL.API_URL_PREFIX + 'address/:address/txs', this.getAddressTransactions)
          .get(config.MEMPOOL.API_URL_PREFIX + 'address/:address/txs/summary', this.getAddressTransactionSummary)
          .get(config.MEMPOOL.API_URL_PREFIX + 'scripthash/:scripthash', this.getScriptHash)
          .get(config.MEMPOOL.API_URL_PREFIX + 'scripthash/:scripthash/txs', this.getScriptHashTransactions)
          .get(config.MEMPOOL.API_URL_PREFIX + 'scripthash/:scripthash/txs/summary', this.getScriptHashTransactionSummary)
          .get(config.MEMPOOL.API_URL_PREFIX + 'address-prefix/:prefix', this.getAddressPrefix)
          ;
      }
  }


  private getInitData(req: Request, res: Response) {
    try {
      const result = websocketHandler.getSerializedInitData();
      res.set('Content-Type', 'application/json');
      res.send(result);
    } catch (e) {
      res.status(500).send(e instanceof Error ? e.message : e);
    }
  }

  private getRecommendedFees(req: Request, res: Response) {
    if (!mempool.isInSync()) {
      res.statusCode = 503;
      res.send('Service Unavailable');
      return;
    }
    const result = feeApi.getRecommendedFee();
    res.json(result);
  }

  private getMempoolBlocks(req: Request, res: Response) {
    try {
      const result = mempoolBlocks.getMempoolBlocks();
      res.json(result);
    } catch (e) {
      res.status(500).send(e instanceof Error ? e.message : e);
    }
  }

  private getTransactionTimes(req: Request, res: Response) {
    if (!Array.isArray(req.query.txId)) {
      res.status(500).send('Not an array');
      return;
    }
    const txIds: string[] = [];
    for (const _txId in req.query.txId) {
      if (typeof req.query.txId[_txId] === 'string') {
        txIds.push(req.query.txId[_txId].toString());
      }
    }

    const times = mempool.getFirstSeenForTransactions(txIds);
    res.json(times);
  }

  private async $getBatchedOutspends(req: Request, res: Response): Promise<IEsploraApi.Outspend[][] | void> {
    const txids_csv = req.query.txids;
    if (!txids_csv || typeof txids_csv !== 'string') {
      res.status(500).send('Invalid txids format');
      return;
    }
    const txids = txids_csv.split(',');
    if (txids.length > 50) {
      res.status(400).send('Too many txids requested');
      return;
    }

    try {
      const batchedOutspends = await bitcoinApi.$getBatchedOutspends(txids);
      res.json(batchedOutspends);
    } catch (e) {
      res.status(500).send(e instanceof Error ? e.message : e);
    }
  }

  private async $getCpfpInfo(req: Request, res: Response) {
    if (!/^[a-fA-F0-9]{64}$/.test(req.params.txId)) {
      res.status(501).send(`Invalid transaction ID.`);
      return;
    }

    const tx = mempool.getMempool()[req.params.txId];
    if (tx) {
      if (tx?.cpfpChecked) {
        res.json({
          ancestors: tx.ancestors,
          bestDescendant: tx.bestDescendant || null,
          descendants: tx.descendants || null,
          effectiveFeePerVsize: tx.effectiveFeePerVsize || null,
          sigops: tx.sigops,
          adjustedVsize: tx.adjustedVsize,
          acceleration: tx.acceleration,
          acceleratedBy: tx.acceleratedBy || undefined,
        });
        return;
      }

      const cpfpInfo = calculateCpfp(tx, mempool.getMempool());

      res.json(cpfpInfo);
      return;
    } else {
      let cpfpInfo;
      if (config.DATABASE.ENABLED) {
        try {
          cpfpInfo = await transactionRepository.$getCpfpInfo(req.params.txId);
        } catch (e) {
          res.status(500).send('failed to get CPFP info');
          return;
        }
      }
      if (cpfpInfo) {
        res.json(cpfpInfo);
        return;
      } else {
        res.json({
          ancestors: []
        });
        return;
      }
    }
  }

  private getBackendInfo(req: Request, res: Response) {
    res.json(backendInfo.getBackendInfo());
  }

  private async getTransaction(req: Request, res: Response) {
    try {
      const transaction = await transactionUtils.$getTransactionExtended(req.params.txId, true, false, false, true);
      res.json(transaction);
    } catch (e) {
      let statusCode = 500;
      if (e instanceof Error && e instanceof Error && e.message && e.message.indexOf('No such mempool or blockchain transaction') > -1) {
        statusCode = 404;
      }
      res.status(statusCode).send(e instanceof Error ? e.message : e);
    }
  }

  private async getRawTransaction(req: Request, res: Response) {
    try {
      const transaction: IEsploraApi.Transaction = await bitcoinApi.$getRawTransaction(req.params.txId, true);
      res.setHeader('content-type', 'text/plain');
      res.send(transaction.hex);
    } catch (e) {
      let statusCode = 500;
      if (e instanceof Error && e.message && e.message.indexOf('No such mempool or blockchain transaction') > -1) {
        statusCode = 404;
      }
      res.status(statusCode).send(e instanceof Error ? e.message : e);
    }
  }

  /**
   * Takes the PSBT as text/plain body, parses it, and adds the full
   * parent transaction to each input that doesn't already have it.
   * This is used for BTCPayServer / Trezor users which need access to
   * the full parent transaction even with segwit inputs.
   * It will respond with a text/plain PSBT in the same format (hex|base64).
   */
  private async postPsbtCompletion(req: Request, res: Response): Promise<void> {
    res.setHeader('content-type', 'text/plain');
    const notFoundError = `Couldn't get transaction hex for parent of input`;
    try {
      let psbt: bitcoinjs.Psbt;
      let format: 'hex' | 'base64';
      let isModified = false;
      try {
        psbt = bitcoinjs.Psbt.fromBase64(req.body);
        format = 'base64';
      } catch (e1) {
        try {
          psbt = bitcoinjs.Psbt.fromHex(req.body);
          format = 'hex';
        } catch (e2) {
          throw new Error(`Unable to parse PSBT`);
        }
      }
      for (const [index, input] of psbt.data.inputs.entries()) {
        if (!input.nonWitnessUtxo) {
          // Buffer.from ensures it won't be modified in place by reverse()
          const txid = Buffer.from(psbt.txInputs[index].hash)
            .reverse()
            .toString('hex');

          let transactionHex: string;
          // If missing transaction, return 404 status error
          try {
            transactionHex = await bitcoinApi.$getTransactionHex(txid);
            if (!transactionHex) {
              throw new Error('');
            }
          } catch (err) {
            throw new Error(`${notFoundError} #${index} @ ${txid}`);
          }

          psbt.updateInput(index, {
            nonWitnessUtxo: Buffer.from(transactionHex, 'hex'),
          });
          if (!isModified) {
            isModified = true;
          }
        }
      }
      if (isModified) {
        res.send(format === 'hex' ? psbt.toHex() : psbt.toBase64());
      } else {
        // Not modified
        // 422 Unprocessable Entity
        // https://developer.mozilla.org/en-US/docs/Web/HTTP/Status/422
        res.status(422).send(`Psbt had no missing nonWitnessUtxos.`);
      }
    } catch (e: any) {
      if (e instanceof Error && new RegExp(notFoundError).test(e.message)) {
        res.status(404).send(e.message);
      } else {
        res.status(500).send(e instanceof Error ? e.message : e);
      }
    }
  }

  private async getTransactionStatus(req: Request, res: Response) {
    try {
      const transaction = await transactionUtils.$getTransactionExtended(req.params.txId, true);
      res.json(transaction.status);
    } catch (e) {
      let statusCode = 500;
      if (e instanceof Error && e.message && e.message.indexOf('No such mempool or blockchain transaction') > -1) {
        statusCode = 404;
      }
      res.status(statusCode).send(e instanceof Error ? e.message : e);
    }
  }

  private async getStrippedBlockTransactions(req: Request, res: Response) {
    try {
      const transactions = await blocks.$getStrippedBlockTransactions(req.params.hash);
      res.setHeader('Expires', new Date(Date.now() + 1000 * 3600 * 24 * 30).toUTCString());
      res.json(transactions);
    } catch (e) {
      res.status(500).send(e instanceof Error ? e.message : e);
    }
  }

  private async getBlock(req: Request, res: Response) {
    try {
      const block = await blocks.$getBlock(req.params.hash);

      const blockAge = new Date().getTime() / 1000 - block.timestamp;
      const day = 24 * 3600;
      let cacheDuration;
      if (blockAge > 365 * day) {
        cacheDuration = 30 * day;
      } else if (blockAge > 30 * day) {
        cacheDuration = 10 * day;
      } else {
        cacheDuration = 600
      }

      res.setHeader('Expires', new Date(Date.now() + 1000 * cacheDuration).toUTCString());
      res.json(block);
    } catch (e) {
      res.status(500).send(e instanceof Error ? e.message : e);
    }
  }

  private async getBlockHeader(req: Request, res: Response) {
    try {
      const blockHeader = await bitcoinApi.$getBlockHeader(req.params.hash);
      res.setHeader('content-type', 'text/plain');
      res.send(blockHeader);
    } catch (e) {
      res.status(500).send(e instanceof Error ? e.message : e);
    }
  }

  private async getBlockAuditSummary(req: Request, res: Response) {
    try {
      const auditSummary = await blocks.$getBlockAuditSummary(req.params.hash);
      if (auditSummary) {
        res.setHeader('Expires', new Date(Date.now() + 1000 * 3600 * 24 * 30).toUTCString());
        res.json(auditSummary);
      } else {
        return res.status(404).send(`audit not available`);
      }
    } catch (e) {
      res.status(500).send(e instanceof Error ? e.message : e);
    }
  }

  private async getBlocks(req: Request, res: Response) {
    try {
      if (['mainnet', 'testnet', 'signet', 'regtest'].includes(config.MEMPOOL.NETWORK)) { // Bitcoin
        const height = req.params.height === undefined ? undefined : parseInt(req.params.height, 10);
        res.setHeader('Expires', new Date(Date.now() + 1000 * 60).toUTCString());
        res.json(await blocks.$getBlocks(height, 15));
      } else { // Liquid
        return await this.getLegacyBlocks(req, res);
      }
    } catch (e) {
      res.status(500).send(e instanceof Error ? e.message : e);
    }
  }

  private async getBlocksByBulk(req: Request, res: Response) {
    try {
<<<<<<< HEAD
      if (['mainnet', 'testnet', 'signet'].includes(config.MEMPOOL.NETWORK) === false) { // Liquid - Not implemented
=======
      if (['mainnet', 'testnet', 'signet', 'regtest'].includes(config.MEMPOOL.NETWORK) === false) { // Liquid, Bisq - Not implemented
>>>>>>> 60c50fc4
        return res.status(404).send(`This API is only available for Bitcoin networks`);
      }
      if (config.MEMPOOL.MAX_BLOCKS_BULK_QUERY <= 0) {
        return res.status(404).send(`This API is disabled. Set config.MEMPOOL.MAX_BLOCKS_BULK_QUERY to a positive number to enable it.`);
      }
      if (!Common.indexingEnabled()) {
        return res.status(404).send(`Indexing is required for this API`);
      }

      const from = parseInt(req.params.from, 10);
      if (!req.params.from || from < 0) {
        return res.status(400).send(`Parameter 'from' must be a block height (integer)`);
      }
      const to = req.params.to === undefined ? await bitcoinApi.$getBlockHeightTip() : parseInt(req.params.to, 10);
      if (to < 0) {
        return res.status(400).send(`Parameter 'to' must be a block height (integer)`);
      }
      if (from > to) {
        return res.status(400).send(`Parameter 'to' must be a higher block height than 'from'`);
      }
      if ((to - from + 1) > config.MEMPOOL.MAX_BLOCKS_BULK_QUERY) {
        return res.status(400).send(`You can only query ${config.MEMPOOL.MAX_BLOCKS_BULK_QUERY} blocks at once.`);
      }

      res.setHeader('Expires', new Date(Date.now() + 1000 * 60).toUTCString());
      res.json(await blocks.$getBlocksBetweenHeight(from, to));

    } catch (e) {
      res.status(500).send(e instanceof Error ? e.message : e);
    }
  }

  private async getLegacyBlocks(req: Request, res: Response) {
    try {
      const returnBlocks: IEsploraApi.Block[] = [];
      const tip = blocks.getCurrentBlockHeight();
      const fromHeight = Math.min(parseInt(req.params.height, 10) || tip, tip);

      // Check if block height exist in local cache to skip the hash lookup
      const blockByHeight = blocks.getBlocks().find((b) => b.height === fromHeight);
      let startFromHash: string | null = null;
      if (blockByHeight) {
        startFromHash = blockByHeight.id;
      } else {
        startFromHash = await bitcoinApi.$getBlockHash(fromHeight);
      }

      let nextHash = startFromHash;
      for (let i = 0; i < 15 && nextHash; i++) {
        const localBlock = blocks.getBlocks().find((b) => b.id === nextHash);
        if (localBlock) {
          returnBlocks.push(localBlock);
          nextHash = localBlock.previousblockhash;
        } else {
          const block = await bitcoinApi.$getBlock(nextHash);
          returnBlocks.push(block);
          nextHash = block.previousblockhash;
        }
      }

      res.setHeader('Expires', new Date(Date.now() + 1000 * 60).toUTCString());
      res.json(returnBlocks);
    } catch (e) {
      res.status(500).send(e instanceof Error ? e.message : e);
    }
  }
  
  private async getBlockTransactions(req: Request, res: Response) {
    try {
      loadingIndicators.setProgress('blocktxs-' + req.params.hash, 0);

      const txIds = await bitcoinApi.$getTxIdsForBlock(req.params.hash);
      const transactions: TransactionExtended[] = [];
      const startingIndex = Math.max(0, parseInt(req.params.index || '0', 10));

      const endIndex = Math.min(startingIndex + 10, txIds.length);
      for (let i = startingIndex; i < endIndex; i++) {
        try {
          const transaction = await transactionUtils.$getTransactionExtended(txIds[i], true, true);
          transactions.push(transaction);
          loadingIndicators.setProgress('blocktxs-' + req.params.hash, (i - startingIndex + 1) / (endIndex - startingIndex) * 100);
        } catch (e) {
          logger.debug('getBlockTransactions error: ' + (e instanceof Error ? e.message : e));
        }
      }
      res.json(transactions);
    } catch (e) {
      loadingIndicators.setProgress('blocktxs-' + req.params.hash, 100);
      res.status(500).send(e instanceof Error ? e.message : e);
    }
  }

  private async getBlockHeight(req: Request, res: Response) {
    try {
      const blockHash = await bitcoinApi.$getBlockHash(parseInt(req.params.height, 10));
      res.send(blockHash);
    } catch (e) {
      res.status(500).send(e instanceof Error ? e.message : e);
    }
  }

  private async getAddress(req: Request, res: Response) {
    if (config.MEMPOOL.BACKEND === 'none') {
      res.status(405).send('Address lookups cannot be used with bitcoind as backend.');
      return;
    }

    try {
      const addressData = await bitcoinApi.$getAddress(req.params.address);
      res.json(addressData);
    } catch (e) {
      if (e instanceof Error && e.message && (e.message.indexOf('too long') > 0 || e.message.indexOf('confirmed status') > 0)) {
        return res.status(413).send(e instanceof Error ? e.message : e);
      }
      res.status(500).send(e instanceof Error ? e.message : e);
    }
  }

  private async getAddressTransactions(req: Request, res: Response): Promise<void> {
    if (config.MEMPOOL.BACKEND === 'none') {
      res.status(405).send('Address lookups cannot be used with bitcoind as backend.');
      return;
    }

    try {
      let lastTxId: string = '';
      if (req.query.after_txid && typeof req.query.after_txid === 'string') {
        lastTxId = req.query.after_txid;
      }
      const transactions = await bitcoinApi.$getAddressTransactions(req.params.address, lastTxId);
      res.json(transactions);
    } catch (e) {
      if (e instanceof Error && e.message && (e.message.indexOf('too long') > 0 || e.message.indexOf('confirmed status') > 0)) {
        res.status(413).send(e instanceof Error ? e.message : e);
        return;
      }
      res.status(500).send(e instanceof Error ? e.message : e);
    }
  }

  private async getAddressTransactionSummary(req: Request, res: Response): Promise<void> {
    if (config.MEMPOOL.BACKEND !== 'esplora') {
      res.status(405).send('Address summary lookups require mempool/electrs backend.');
      return;
    }
  }

  private async getScriptHash(req: Request, res: Response) {
    if (config.MEMPOOL.BACKEND === 'none') {
      res.status(405).send('Address lookups cannot be used with bitcoind as backend.');
      return;
    }

    try {
      // electrum expects scripthashes in little-endian
      const electrumScripthash = req.params.scripthash.match(/../g)?.reverse().join('') ?? '';
      const addressData = await bitcoinApi.$getScriptHash(electrumScripthash);
      res.json(addressData);
    } catch (e) {
      if (e instanceof Error && e.message && (e.message.indexOf('too long') > 0 || e.message.indexOf('confirmed status') > 0)) {
        return res.status(413).send(e instanceof Error ? e.message : e);
      }
      res.status(500).send(e instanceof Error ? e.message : e);
    }
  }

  private async getScriptHashTransactions(req: Request, res: Response): Promise<void> {
    if (config.MEMPOOL.BACKEND === 'none') {
      res.status(405).send('Address lookups cannot be used with bitcoind as backend.');
      return;
    }

    try {
      // electrum expects scripthashes in little-endian
      const electrumScripthash = req.params.scripthash.match(/../g)?.reverse().join('') ?? '';
      let lastTxId: string = '';
      if (req.query.after_txid && typeof req.query.after_txid === 'string') {
        lastTxId = req.query.after_txid;
      }
      const transactions = await bitcoinApi.$getScriptHashTransactions(electrumScripthash, lastTxId);
      res.json(transactions);
    } catch (e) {
      if (e instanceof Error && e.message && (e.message.indexOf('too long') > 0 || e.message.indexOf('confirmed status') > 0)) {
        res.status(413).send(e instanceof Error ? e.message : e);
        return;
      }
      res.status(500).send(e instanceof Error ? e.message : e);
    }
  }

  private async getScriptHashTransactionSummary(req: Request, res: Response): Promise<void> {
    if (config.MEMPOOL.BACKEND !== 'esplora') {
      res.status(405).send('Scripthash summary lookups require mempool/electrs backend.');
      return;
    }
  }

  private async getAddressPrefix(req: Request, res: Response) {
    try {
      const blockHash = await bitcoinApi.$getAddressPrefix(req.params.prefix);
      res.send(blockHash);
    } catch (e) {
      res.status(500).send(e instanceof Error ? e.message : e);
    }
  }

  private async getRecentMempoolTransactions(req: Request, res: Response) {
    const latestTransactions = Object.entries(mempool.getMempool())
      .sort((a, b) => (b[1].firstSeen || 0) - (a[1].firstSeen || 0))
      .slice(0, 10).map((tx) => Common.stripTransaction(tx[1]));

    res.json(latestTransactions);
  }

  private async getMempool(req: Request, res: Response) {
    const info = mempool.getMempoolInfo();
    res.json({
      count: info.size,
      vsize: info.bytes,
      total_fee: info.total_fee * 1e8,
      fee_histogram: []
    });
  }

  private async getMempoolTxIds(req: Request, res: Response) {
    try {
      const rawMempool = await bitcoinApi.$getRawMempool();
      res.send(rawMempool);
    } catch (e) {
      res.status(500).send(e instanceof Error ? e.message : e);
    }
  }

  private getBlockTipHeight(req: Request, res: Response) {
    try {
      const result = blocks.getCurrentBlockHeight();
      if (!result) {
        return res.status(503).send(`Service Temporarily Unavailable`);
      }
      res.setHeader('content-type', 'text/plain');
      res.send(result.toString());
    } catch (e) {
      res.status(500).send(e instanceof Error ? e.message : e);
    }
  }

  private async getBlockTipHash(req: Request, res: Response) {
    try {
      const result = await bitcoinApi.$getBlockHashTip();
      res.setHeader('content-type', 'text/plain');
      res.send(result);
    } catch (e) {
      res.status(500).send(e instanceof Error ? e.message : e);
    }
  }

  private async getRawBlock(req: Request, res: Response) {
    try {
      const result = await bitcoinApi.$getRawBlock(req.params.hash);
      res.setHeader('content-type', 'application/octet-stream');
      res.send(result);
    } catch (e) {
      res.status(500).send(e instanceof Error ? e.message : e);
    }
  }

  private async getTxIdsForBlock(req: Request, res: Response) {
    try {
      const result = await bitcoinApi.$getTxIdsForBlock(req.params.hash);
      res.json(result);
    } catch (e) {
      res.status(500).send(e instanceof Error ? e.message : e);
    }
  }

  private async validateAddress(req: Request, res: Response) {
    try {
      const result = await bitcoinClient.validateAddress(req.params.address);
      res.json(result);
    } catch (e) {
      res.status(500).send(e instanceof Error ? e.message : e);
    }
  }

  private async getRbfHistory(req: Request, res: Response) {
    try {
      const replacements = rbfCache.getRbfTree(req.params.txId) || null;
      const replaces = rbfCache.getReplaces(req.params.txId) || null;
      res.json({
        replacements,
        replaces
      });
    } catch (e) {
      res.status(500).send(e instanceof Error ? e.message : e);
    }
  }

  private async getRbfReplacements(req: Request, res: Response) {
    try {
      const result = rbfCache.getRbfTrees(false);
      res.json(result);
    } catch (e) {
      res.status(500).send(e instanceof Error ? e.message : e);
    }
  }

  private async getFullRbfReplacements(req: Request, res: Response) {
    try {
      const result = rbfCache.getRbfTrees(true);
      res.json(result);
    } catch (e) {
      res.status(500).send(e instanceof Error ? e.message : e);
    }
  }

  private async getCachedTx(req: Request, res: Response) {
    try {
      const result = rbfCache.getTx(req.params.txId);
      if (result) {
        res.json(result);
      } else {
        res.status(204).send();
      }
    } catch (e) {
      res.status(500).send(e instanceof Error ? e.message : e);
    }
  }

  private async getTransactionOutspends(req: Request, res: Response) {
    try {
      const result = await bitcoinApi.$getOutspends(req.params.txId);
      res.json(result);
    } catch (e) {
      res.status(500).send(e instanceof Error ? e.message : e);
    }
  }

  private getDifficultyChange(req: Request, res: Response) {
    try {
      const da = difficultyAdjustment.getDifficultyAdjustment();
      if (da) {
        res.json(da);
      } else {
        res.status(503).send(`Service Temporarily Unavailable`);
      }
    } catch (e) {
      res.status(500).send(e instanceof Error ? e.message : e);
    }
  }

  private async $postTransaction(req: Request, res: Response) {
    res.setHeader('content-type', 'text/plain');
    try {
      const rawTx = Common.getTransactionFromRequest(req, false);
      const txIdResult = await bitcoinApi.$sendRawTransaction(rawTx);
      res.send(txIdResult);
    } catch (e: any) {
      res.status(400).send(e.message && e.code ? 'sendrawtransaction RPC error: ' + JSON.stringify({ code: e.code, message: e.message })
        : (e.message || 'Error'));
    }
  }

  private async $postTransactionForm(req: Request, res: Response) {
    res.setHeader('content-type', 'text/plain');
    try {
      const txHex = Common.getTransactionFromRequest(req, true);
      const txIdResult = await bitcoinClient.sendRawTransaction(txHex);
      res.send(txIdResult);
    } catch (e: any) {
      res.status(400).send(e.message && e.code ? 'sendrawtransaction RPC error: ' + JSON.stringify({ code: e.code, message: e.message })
        : (e.message || 'Error'));
    }
  }

  private async $testTransactions(req: Request, res: Response) {
    try {
      const rawTxs = Common.getTransactionsFromRequest(req);
      const maxfeerate = parseFloat(req.query.maxfeerate as string);
      const result = await bitcoinApi.$testMempoolAccept(rawTxs, maxfeerate);
      res.send(result);
    } catch (e: any) {
      res.setHeader('content-type', 'text/plain');
      res.status(400).send(e.message && e.code ? 'testmempoolaccept RPC error: ' + JSON.stringify({ code: e.code, message: e.message })
        : (e.message || 'Error'));
    }
  }

}

export default new BitcoinRoutes();<|MERGE_RESOLUTION|>--- conflicted
+++ resolved
@@ -376,11 +376,7 @@
 
   private async getBlocksByBulk(req: Request, res: Response) {
     try {
-<<<<<<< HEAD
-      if (['mainnet', 'testnet', 'signet'].includes(config.MEMPOOL.NETWORK) === false) { // Liquid - Not implemented
-=======
-      if (['mainnet', 'testnet', 'signet', 'regtest'].includes(config.MEMPOOL.NETWORK) === false) { // Liquid, Bisq - Not implemented
->>>>>>> 60c50fc4
+      if (['mainnet', 'testnet', 'signet', 'regtest'].includes(config.MEMPOOL.NETWORK) === false) { // Liquid - Not implemented
         return res.status(404).send(`This API is only available for Bitcoin networks`);
       }
       if (config.MEMPOOL.MAX_BLOCKS_BULK_QUERY <= 0) {
@@ -447,7 +443,7 @@
       res.status(500).send(e instanceof Error ? e.message : e);
     }
   }
-  
+
   private async getBlockTransactions(req: Request, res: Response) {
     try {
       loadingIndicators.setProgress('blocktxs-' + req.params.hash, 0);
