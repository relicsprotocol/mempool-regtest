import { Component, OnInit, OnDestroy, ChangeDetectionStrategy, ChangeDetectorRef, HostListener, Input, OnChanges, SimpleChanges, Output, EventEmitter } from '@angular/core';
import { Subscription, Observable, of, combineLatest } from 'rxjs';
import { MempoolBlock } from '../../interfaces/websocket.interface';
import { StateService } from '../../services/state.service';
import { Router } from '@angular/router';
import { delay, filter, map, switchMap, tap } from 'rxjs/operators';
import { feeLevels } from '../../app.constants';
import { specialBlocks } from '../../app.constants';
import { RelativeUrlPipe } from '../../shared/pipes/relative-url/relative-url.pipe';
import { Location } from '@angular/common';
import { DifficultyAdjustment, MempoolPosition } from '../../interfaces/node-api.interface';
import { animate, style, transition, trigger } from '@angular/animations';
import { ThemeService } from '../../services/theme.service';

@Component({
  selector: 'app-mempool-blocks',
  templateUrl: './mempool-blocks.component.html',
  styleUrls: ['./mempool-blocks.component.scss'],
  animations: [trigger('blockEntryTrigger', [
    transition(':enter', [
      style({ transform: 'translateX(-155px)' }),
      animate('2s 0s ease', style({ transform: '' })),
    ]),
  ])],
  changeDetection: ChangeDetectionStrategy.OnPush,
})
export class MempoolBlocksComponent implements OnInit, OnChanges, OnDestroy {
  @Input() minimal: boolean = false;
  @Input() blockWidth: number = 125;
  @Input() containerWidth: number = null;
  @Input() count: number = null;
  @Input() spotlight: number = 0;
  @Input() getHref?: (index) => string = (index) => `/mempool-block/${index}`;
  @Input() allBlocks: boolean = false;
  @Input() forceRtl: boolean = false;

  mempoolWidth: number = 0;
  @Output() widthChange: EventEmitter<number> = new EventEmitter();

  specialBlocks = specialBlocks;
  mempoolBlocks: MempoolBlock[] = [];
  mempoolEmptyBlocks: MempoolBlock[] = this.mountEmptyBlocks();
  mempoolBlocks$: Observable<MempoolBlock[]>;
  difficultyAdjustments$: Observable<DifficultyAdjustment>;
  loadingBlocks$: Observable<boolean>;
  showMiningInfoSubscription: Subscription;
  blockDisplayModeSubscription: Subscription;
  blockDisplayMode: 'size' | 'fees';
  blockTransformation = {};
  blocksSubscription: Subscription;

  mempoolBlocksFull: MempoolBlock[] = [];
  mempoolBlockStyles = [];
  mempoolEmptyBlockStyles = [];
  markBlocksSubscription: Subscription;
  isLoadingWebsocketSubscription: Subscription;
  blockSubscription: Subscription;
  networkSubscription: Subscription;
  chainTipSubscription: Subscription;
  keySubscription: Subscription;
  isTabHiddenSubscription: Subscription;
  network = '';
  now = new Date().getTime();
  timeOffset = 0;
  timeLtrSubscription: Subscription;
  timeLtr: boolean;
  animateEntry: boolean = false;

  blockOffset: number = 155;
  blockPadding: number = 30;
  containerOffset: number = 40;
  arrowVisible = false;
  tabHidden = false;
  feeRounding = '1.0-0';

  maxArrowPosition = 0;
  rightPosition = 0;
  transition = 'background 2s, right 2s, transform 1s';

  markIndex: number;
  txPosition: MempoolPosition;
  txFeePerVSize: number;

  resetTransitionTimeout: number;

  chainTip: number = -1;
  blockIndex = 1;

  constructor(
    private router: Router,
    public stateService: StateService,
    private themeService: ThemeService,
    private cd: ChangeDetectorRef,
    private relativeUrlPipe: RelativeUrlPipe,
    private location: Location,
  ) { }

  ngOnInit() {
    this.chainTip = this.stateService.latestBlockHeight;

<<<<<<< HEAD
    const width = this.containerOffset + (this.stateService.env.MEMPOOL_BLOCKS_AMOUNT) * this.blockOffset;
    this.mempoolWidth = width;
    this.widthChange.emit(this.mempoolWidth);

    this.blockDisplayMode = this.stateService.blockDisplayMode$.value as 'size' | 'fees';
    this.blockDisplayModeSubscription = this.stateService.blockDisplayMode$
      .pipe(
        filter((mode: 'size' | 'fees') => mode !== this.blockDisplayMode),
        tap(() => {
          this.blockTransformation = {
            transform: 'rotateX(90deg)',
            transition: 'transform 0.375s'
          };
        }),
        delay(375),
        tap((mode) => {
          this.blockDisplayMode = mode;
          this.blockTransformation = {
            transition: 'transform 0.375s'
          };
          this.cd.markForCheck();
        }),
        delay(375),
      )
      .subscribe(() => {
        this.blockTransformation = {};
      });
=======
    if (['', 'testnet', 'signet', 'regtest'].includes(this.stateService.network)) {
      this.enabledMiningInfoIfNeeded(this.location.path());
      this.location.onUrlChange((url) => this.enabledMiningInfoIfNeeded(url));
    }
>>>>>>> 60c50fc4

    this.timeLtrSubscription = this.stateService.timeLtr.subscribe((ltr) => {
      this.timeLtr = !this.forceRtl && !!ltr;
      this.cd.markForCheck();
    });

    if (this.stateService.network === 'liquid' || this.stateService.network === 'liquidtestnet') {
      this.feeRounding = '1.0-1';
    }
    this.mempoolEmptyBlocks.forEach((b) => {
      this.mempoolEmptyBlockStyles.push(this.getStyleForMempoolEmptyBlock(b.index));
    });
    this.reduceEmptyBlocksToFitScreen(this.mempoolEmptyBlocks);

    this.isTabHiddenSubscription = this.stateService.isTabHidden$.subscribe((tabHidden) => this.tabHidden = tabHidden);
    this.loadingBlocks$ = combineLatest([
      this.stateService.isLoadingWebSocket$,
      this.stateService.isLoadingMempool$
    ]).pipe(
      switchMap(([loadingBlocks, loadingMempool]) => {
        return of(loadingBlocks || loadingMempool);
      })
    );

    this.mempoolBlocks$ = combineLatest([
      this.stateService.blocks$.pipe(map((blocks) => blocks[0])),
      this.stateService.mempoolBlocks$
        .pipe(
          map((mempoolBlocks) => {
            if (!mempoolBlocks.length) {
              return [{ index: 0, blockSize: 0, blockVSize: 0, feeRange: [0, 0], medianFee: 0, nTx: 0, totalFees: 0 }];
            }
            return mempoolBlocks;
          }),
        )
    ]).pipe(
      map(([lastBlock, mempoolBlocks]) => {
        mempoolBlocks.forEach((block, i) => {
          block.index = this.blockIndex + i;
          block.height = lastBlock.height + i + 1;
          block.blink = specialBlocks[block.height]?.networks.includes(this.stateService.network || 'mainnet') ? true : false;
        });

        const stringifiedBlocks = JSON.stringify(mempoolBlocks);
        this.mempoolBlocksFull = JSON.parse(stringifiedBlocks);
        this.mempoolBlocks = this.reduceMempoolBlocksToFitScreen(JSON.parse(stringifiedBlocks));

        this.now = Date.now();

        this.updateMempoolBlockStyles();
        this.calculateTransactionPosition();

        return this.mempoolBlocks;
      }),
      tap(() => {
        const width = this.containerOffset + this.mempoolBlocks.length * this.blockOffset;
        if (this.mempoolWidth !== width) {
          this.mempoolWidth = width;
          this.widthChange.emit(this.mempoolWidth);
        }
      })
    );

    this.difficultyAdjustments$ = this.stateService.difficultyAdjustment$
      .pipe(
        map((da) => {
          this.now = Date.now();
          this.cd.markForCheck();
          return da;
        })
      );

    this.markBlocksSubscription = this.stateService.markBlock$
      .subscribe((state) => {
        this.markIndex = undefined;
        this.txPosition = undefined;
        this.txFeePerVSize = undefined;
        if (state.mempoolBlockIndex !== undefined) {
          this.markIndex = state.mempoolBlockIndex;
        }
        if (state.mempoolPosition) {
          this.txPosition = state.mempoolPosition;
        }
        if (state.txFeePerVSize) {
          this.txFeePerVSize = state.txFeePerVSize;
        }
        this.calculateTransactionPosition();
        this.cd.markForCheck();
      });

    this.blockSubscription = this.stateService.blocks$.pipe(map((blocks) => blocks[0]))
      .subscribe((block) => {
        if (!block) {
          return;
        }

        const isNewBlock = block.height > this.chainTip;

        if (this.chainTip === -1) {
          this.animateEntry = block.height === this.stateService.latestBlockHeight;
        } else {
          this.animateEntry = isNewBlock;
        }

        this.chainTip = this.stateService.latestBlockHeight;
        if (isNewBlock && (block?.extras?.similarity == null || block?.extras?.similarity > 0.5) && !this.tabHidden) {
          this.blockIndex++;
        }
        this.cd.markForCheck();
      });

    this.chainTipSubscription = this.stateService.chainTip$.subscribe((height) => {
      if (this.chainTip === -1) {
        this.chainTip = height;
        this.cd.markForCheck();
      }
    });

    this.networkSubscription = this.stateService.networkChanged$
      .subscribe((network) => this.network = network);

    this.keySubscription = this.stateService.keyNavigation$.subscribe((event) => {
      if (this.markIndex === undefined) {
        return;
      }
      const prevKey = this.timeLtr ? 'ArrowLeft' : 'ArrowRight';
      const nextKey = this.timeLtr ? 'ArrowRight' : 'ArrowLeft';

      if (event.key === prevKey) {
        if (this.mempoolBlocks[this.markIndex - 1]) {
          this.router.navigate([this.relativeUrlPipe.transform('mempool-block/'), this.markIndex - 1]);
        } else {
          const blocks = this.stateService.blocksSubject$.getValue();
          for (const block of (blocks || [])) {
            if (this.stateService.latestBlockHeight === block.height) {
              this.router.navigate([this.relativeUrlPipe.transform('/block/'), block.id], { state: { data: { block } }});
            }
          }
        }
      } else if (event.key === nextKey) {
        if (this.mempoolBlocks[this.markIndex + 1]) {
          this.router.navigate([this.relativeUrlPipe.transform('/mempool-block/'), this.markIndex + 1]);
        }
      }
    });
  }

  ngOnChanges(changes: SimpleChanges): void {
    if (changes.blockWidth && this.blockWidth) {
      this.blockPadding = 0.24 * this.blockWidth;
      this.containerOffset = 0.32 * this.blockWidth;
      this.blockOffset = this.blockWidth + this.blockPadding;
      this.cd.markForCheck();
    }
  }

  ngOnDestroy() {
    this.markBlocksSubscription.unsubscribe();
    this.blockSubscription.unsubscribe();
    this.networkSubscription.unsubscribe();
    this.blockDisplayModeSubscription.unsubscribe();
    this.timeLtrSubscription.unsubscribe();
    this.chainTipSubscription.unsubscribe();
    this.keySubscription.unsubscribe();
    this.isTabHiddenSubscription.unsubscribe();
    clearTimeout(this.resetTransitionTimeout);
  }

  @HostListener('window:resize', ['$event'])
  onResize(): void {
    this.animateEntry = false;
    this.reduceEmptyBlocksToFitScreen(this.mempoolEmptyBlocks);
    this.cd.markForCheck();
  }

  trackByFn(index: number, block: MempoolBlock) {
    return (block.isStack) ? `stack-${block.index}` : block.index;
  }

  reduceEmptyBlocksToFitScreen(blocks: MempoolBlock[]): MempoolBlock[] {
    const innerWidth = this.containerWidth || (this.stateService.env.BASE_MODULE !== 'liquid' && window.innerWidth <= 767.98 ? window.innerWidth : window.innerWidth / 2);
    let blocksAmount = this.stateService.env.MEMPOOL_BLOCKS_AMOUNT;
    if (!this.allBlocks) {
      blocksAmount = Math.min(this.stateService.env.MEMPOOL_BLOCKS_AMOUNT, Math.floor(innerWidth / (this.blockWidth + this.blockPadding)));
    }
    while (blocks.length < blocksAmount) {
      blocks.push({
        blockSize: 0,
        blockVSize: 0,
        feeRange: [],
        index: blocks.length,
        medianFee: 0,
        nTx: 0,
        totalFees: 0
      });
    }
    while (blocks.length > blocksAmount) {
      blocks.pop();
    }
    return blocks;
  }

  reduceMempoolBlocksToFitScreen(blocks: MempoolBlock[]): MempoolBlock[] {
    const innerWidth = this.containerWidth || (this.stateService.env.BASE_MODULE !== 'liquid' && window.innerWidth <= 767.98 ? window.innerWidth : window.innerWidth / 2);
    let blocksAmount = this.stateService.env.MEMPOOL_BLOCKS_AMOUNT;
    if (this.count) {
      blocksAmount = 8;
    } else if (!this.allBlocks) {
      blocksAmount = Math.min(this.stateService.env.MEMPOOL_BLOCKS_AMOUNT, Math.floor(innerWidth / (this.blockWidth + this.blockPadding)));
    }
    while (blocks.length > blocksAmount) {
      const block = blocks.pop();
      if (!this.count) {
        const lastBlock = blocks[blocks.length - 1];
        lastBlock.blockSize += block.blockSize;
        lastBlock.blockVSize += block.blockVSize;
        lastBlock.nTx += block.nTx;
        lastBlock.feeRange = lastBlock.feeRange.concat(block.feeRange);
        lastBlock.feeRange.sort((a, b) => a - b);
        lastBlock.medianFee = this.median(lastBlock.feeRange);
        lastBlock.totalFees += block.totalFees;
      }
    }
    if (blocks.length) {
      blocks[blocks.length - 1].isStack = blocks[blocks.length - 1].blockVSize > this.stateService.blockVSize;
    }
    if (this.count) {
      this.maxArrowPosition = (Math.min(blocks.length, this.count) * (this.blockWidth + this.blockPadding)) - this.blockPadding;
    } else {
      this.maxArrowPosition = (Math.min(blocks.length, blocksAmount) * (this.blockWidth + this.blockPadding)) - this.blockPadding;
    }
    return blocks;
  }

  median(numbers: number[]) {
    let medianNr = 0;
    const numsLen = numbers.length;
    if (numsLen % 2 === 0) {
        medianNr = (numbers[numsLen / 2 - 1] + numbers[numsLen / 2]) / 2;
    } else {
        medianNr = numbers[(numsLen - 1) / 2];
    }
    return medianNr;
  }

  updateMempoolBlockStyles() {
    this.mempoolBlockStyles = [];
    this.mempoolBlocksFull.forEach((block, i) => this.mempoolBlockStyles.push(this.getStyleForMempoolBlock(block, i)));
  }

  getStyleForMempoolBlock(mempoolBlock: MempoolBlock, index: number) {
    const emptyBackgroundSpacePercentage = Math.max(100 - mempoolBlock.blockVSize / this.stateService.blockVSize * 100, 0);
    const usedBlockSpace = 100 - emptyBackgroundSpacePercentage;
    const backgroundGradients = [`repeating-linear-gradient(to right,  #554b45, #554b45 ${emptyBackgroundSpacePercentage}%`];
    const gradientColors = [];

    const trimmedFeeRange = index === 0 ? mempoolBlock.feeRange.slice(0, -1) : mempoolBlock.feeRange;

    trimmedFeeRange.forEach((fee: number) => {
      let feeLevelIndex = feeLevels.slice().reverse().findIndex((feeLvl) => fee >= feeLvl);
      feeLevelIndex = feeLevelIndex >= 0 ? feeLevels.length - feeLevelIndex : feeLevelIndex;
      gradientColors.push(this.themeService.mempoolFeeColors[feeLevelIndex - 1] || this.themeService.mempoolFeeColors[this.themeService.mempoolFeeColors.length - 1]);
    });

    gradientColors.forEach((color, i, gc) => {
      backgroundGradients.push(`
        #${i === 0 ? color : gc[i - 1]} ${ i === 0 ? emptyBackgroundSpacePercentage : ((i / gradientColors.length) * 100) * usedBlockSpace / 100 + emptyBackgroundSpacePercentage }%,
        #${color} ${Math.round(((i + 1) / gradientColors.length) * 100) * usedBlockSpace / 100 + emptyBackgroundSpacePercentage}%
      `);
    });

    return {
      'right': this.containerOffset + index * this.blockOffset + 'px',
      'background': backgroundGradients.join(',') + ')'
    };
  }

  getStyleForMempoolEmptyBlock(index: number) {
    return {
      'right': this.containerOffset + index * this.blockOffset + 'px',
      'background': '#554b45',
    };
  }

  calculateTransactionPosition() {
    if ((!this.txPosition && !this.txFeePerVSize && (this.markIndex === undefined || this.markIndex === -1)) || !this.mempoolBlocks) {
      this.arrowVisible = false;
      return;
    } else if (this.markIndex > -1) {
      clearTimeout(this.resetTransitionTimeout);
      this.transition = 'inherit';
      this.rightPosition = Math.min(this.maxArrowPosition, this.markIndex * (this.blockWidth + this.blockPadding) + 0.5 * this.blockWidth);
      this.arrowVisible = true;

      this.resetTransitionTimeout = window.setTimeout(() => {
        this.transition = 'background 2s, right 2s, transform 1s';
        this.cd.markForCheck();
      }, 100);
      return;
    }

    this.arrowVisible = true;

    if (this.txPosition) {
      if (this.txPosition.block >= this.mempoolBlocks.length) {
        this.rightPosition = ((this.mempoolBlocks.length - 1) * (this.blockWidth + this.blockPadding)) + this.blockWidth;
      } else {
        const positionInBlock = Math.min(1, this.txPosition.vsize / this.stateService.blockVSize) * this.blockWidth;
        const positionOfBlock = this.txPosition.block * (this.blockWidth + this.blockPadding);
        this.rightPosition = positionOfBlock + positionInBlock;
      }
    } else {
      let found = false;
      for (let txInBlockIndex = 0; txInBlockIndex < this.mempoolBlocks.length && !found; txInBlockIndex++) {
        const block = this.mempoolBlocks[txInBlockIndex];
        for (let i = 0; i < block.feeRange.length - 1 && !found; i++) {
          if (this.txFeePerVSize < block.feeRange[i + 1] && this.txFeePerVSize >= block.feeRange[i]) {
            const feeRangeIndex = i;
            const feeRangeChunkSize = 1 / (block.feeRange.length - 1);

            const txFee = this.txFeePerVSize - block.feeRange[i];
            const max = block.feeRange[i + 1] - block.feeRange[i];
            const blockLocation = txFee / max;

            const chunkPositionOffset = blockLocation * feeRangeChunkSize;
            const feePosition = feeRangeChunkSize * feeRangeIndex + chunkPositionOffset;

            const blockedFilledPercentage = (block.blockVSize > this.stateService.blockVSize ? this.stateService.blockVSize : block.blockVSize) / this.stateService.blockVSize;
            const arrowRightPosition = txInBlockIndex * (this.blockWidth + this.blockPadding)
              + ((1 - feePosition) * blockedFilledPercentage * this.blockWidth);

            this.rightPosition = arrowRightPosition;
            found = true;
          }
        }
        if (this.txFeePerVSize >= block.feeRange[block.feeRange.length - 1]) {
          this.rightPosition = txInBlockIndex * (this.blockWidth + this.blockPadding);
          found = true;
        }
      }
    }
    this.rightPosition = Math.min(this.maxArrowPosition, this.rightPosition);
  }

  mountEmptyBlocks() {
    const emptyBlocks = [];
    const numberOfBlocks = this.stateService.env.MEMPOOL_BLOCKS_AMOUNT;
    for (let i = 0; i < numberOfBlocks; i++) {
      emptyBlocks.push({
        blockSize: 0,
        blockVSize: 0,
        feeRange: [],
        index: i,
        medianFee: 0,
        nTx: 0,
        totalFees: 0
      });
    }
    return emptyBlocks;
  }
}<|MERGE_RESOLUTION|>--- conflicted
+++ resolved
@@ -98,7 +98,6 @@
   ngOnInit() {
     this.chainTip = this.stateService.latestBlockHeight;
 
-<<<<<<< HEAD
     const width = this.containerOffset + (this.stateService.env.MEMPOOL_BLOCKS_AMOUNT) * this.blockOffset;
     this.mempoolWidth = width;
     this.widthChange.emit(this.mempoolWidth);
@@ -126,12 +125,6 @@
       .subscribe(() => {
         this.blockTransformation = {};
       });
-=======
-    if (['', 'testnet', 'signet', 'regtest'].includes(this.stateService.network)) {
-      this.enabledMiningInfoIfNeeded(this.location.path());
-      this.location.onUrlChange((url) => this.enabledMiningInfoIfNeeded(url));
-    }
->>>>>>> 60c50fc4
 
     this.timeLtrSubscription = this.stateService.timeLtr.subscribe((ltr) => {
       this.timeLtr = !this.forceRtl && !!ltr;
