import config from '../config';
import DB from '../database';
import logger from '../logger';
import { Common } from './common';

class DatabaseMigration {
  private static currentVersion = 46;
  private queryTimeout = 900_000;
  private statisticsAddedIndexed = false;
  private uniqueLogs: string[] = [];

  private blocksTruncatedMessage = `'blocks' table has been truncated.`;
  private hashratesTruncatedMessage = `'hashrates' table has been truncated.`;

  /**
   * Avoid printing multiple time the same message
   */
  private uniqueLog(loggerFunction: any, msg: string) {
    if (this.uniqueLogs.includes(msg)) {
      return;
    }
    this.uniqueLogs.push(msg);
    loggerFunction(msg);
  }

  /**
   * Entry point
   */
  public async $initializeOrMigrateDatabase(): Promise<void> {
    logger.debug('MIGRATIONS: Running migrations');

    await this.$printDatabaseVersion();

    // First of all, if the `state` database does not exist, create it so we can track migration version
    if (!await this.$checkIfTableExists('state')) {
      logger.debug('MIGRATIONS: `state` table does not exist. Creating it.');
      try {
        await this.$createMigrationStateTable();
      } catch (e) {
        logger.err('MIGRATIONS: Unable to create `state` table, aborting in 10 seconds. ' + e);
        await Common.sleep$(10000);
        process.exit(-1);
      }
      logger.debug('MIGRATIONS: `state` table initialized.');
    }

    let databaseSchemaVersion = 0;
    try {
      databaseSchemaVersion = await this.$getSchemaVersionFromDatabase();
    } catch (e) {
      logger.err('MIGRATIONS: Unable to get current database migration version, aborting in 10 seconds. ' + e);
      await Common.sleep$(10000);
      process.exit(-1);
    }

    if (databaseSchemaVersion === 0) {
      logger.info('Initializing database (first run, clean install)');
    }

    if (databaseSchemaVersion <= 2) {
      // Disable some spam logs when they're not relevant
      this.uniqueLogs.push(this.blocksTruncatedMessage);
      this.uniqueLogs.push(this.hashratesTruncatedMessage);
    }

    logger.debug('MIGRATIONS: Current state.schema_version ' + databaseSchemaVersion);
    logger.debug('MIGRATIONS: Latest DatabaseMigration.version is ' + DatabaseMigration.currentVersion);
    if (databaseSchemaVersion >= DatabaseMigration.currentVersion) {
      logger.debug('MIGRATIONS: Nothing to do.');
      return;
    }

    // Now, create missing tables. Those queries cannot be wrapped into a transaction unfortunately
    try {
      await this.$createMissingTablesAndIndexes(databaseSchemaVersion);
    } catch (e) {
      logger.err('MIGRATIONS: Unable to create required tables, aborting in 10 seconds. ' + e);
      await Common.sleep$(10000);
      process.exit(-1);
    }

    if (DatabaseMigration.currentVersion > databaseSchemaVersion) {
      try {
        await this.$migrateTableSchemaFromVersion(databaseSchemaVersion);
        if (databaseSchemaVersion === 0) {
          logger.notice(`MIGRATIONS: OK. Database schema has been properly initialized to version ${DatabaseMigration.currentVersion} (latest version)`);          
        } else {
          logger.notice(`MIGRATIONS: OK. Database schema have been migrated from version ${databaseSchemaVersion} to ${DatabaseMigration.currentVersion} (latest version)`);
        }
      } catch (e) {
        logger.err('MIGRATIONS: Unable to migrate database, aborting. ' + e);
      }
    }

    return;
  }

  /**
   * Create all missing tables
   */
  private async $createMissingTablesAndIndexes(databaseSchemaVersion: number) {
    await this.$setStatisticsAddedIndexedFlag(databaseSchemaVersion);

    const isBitcoin = ['mainnet', 'testnet', 'signet'].includes(config.MEMPOOL.NETWORK);

    await this.$executeQuery(this.getCreateElementsTableQuery(), await this.$checkIfTableExists('elements_pegs'));
    await this.$executeQuery(this.getCreateStatisticsQuery(), await this.$checkIfTableExists('statistics'));
    if (databaseSchemaVersion < 2 && this.statisticsAddedIndexed === false) {
      await this.$executeQuery(`CREATE INDEX added ON statistics (added);`);
    }
    if (databaseSchemaVersion < 3) {
      await this.$executeQuery(this.getCreatePoolsTableQuery(), await this.$checkIfTableExists('pools'));
    }
    if (databaseSchemaVersion < 4) {
      await this.$executeQuery('DROP table IF EXISTS blocks;');
      await this.$executeQuery(this.getCreateBlocksTableQuery(), await this.$checkIfTableExists('blocks'));
    }
    if (databaseSchemaVersion < 5 && isBitcoin === true) {
      this.uniqueLog(logger.notice, this.blocksTruncatedMessage);
      await this.$executeQuery('TRUNCATE blocks;'); // Need to re-index
      await this.$executeQuery('ALTER TABLE blocks ADD `reward` double unsigned NOT NULL DEFAULT "0"');
    }

    if (databaseSchemaVersion < 6 && isBitcoin === true) {
      this.uniqueLog(logger.notice, this.blocksTruncatedMessage);
      await this.$executeQuery('TRUNCATE blocks;');  // Need to re-index
      // Cleanup original blocks fields type
      await this.$executeQuery('ALTER TABLE blocks MODIFY `height` integer unsigned NOT NULL DEFAULT "0"');
      await this.$executeQuery('ALTER TABLE blocks MODIFY `tx_count` smallint unsigned NOT NULL DEFAULT "0"');
      await this.$executeQuery('ALTER TABLE blocks MODIFY `size` integer unsigned NOT NULL DEFAULT "0"');
      await this.$executeQuery('ALTER TABLE blocks MODIFY `weight` integer unsigned NOT NULL DEFAULT "0"');
      await this.$executeQuery('ALTER TABLE blocks MODIFY `difficulty` double NOT NULL DEFAULT "0"');
      // We also fix the pools.id type so we need to drop/re-create the foreign key
      await this.$executeQuery('ALTER TABLE blocks DROP FOREIGN KEY IF EXISTS `blocks_ibfk_1`');
      await this.$executeQuery('ALTER TABLE pools MODIFY `id` smallint unsigned AUTO_INCREMENT');
      await this.$executeQuery('ALTER TABLE blocks MODIFY `pool_id` smallint unsigned NULL');
      await this.$executeQuery('ALTER TABLE blocks ADD FOREIGN KEY (`pool_id`) REFERENCES `pools` (`id`)');
      // Add new block indexing fields
      await this.$executeQuery('ALTER TABLE blocks ADD `version` integer unsigned NOT NULL DEFAULT "0"');
      await this.$executeQuery('ALTER TABLE blocks ADD `bits` integer unsigned NOT NULL DEFAULT "0"');
      await this.$executeQuery('ALTER TABLE blocks ADD `nonce` bigint unsigned NOT NULL DEFAULT "0"');
      await this.$executeQuery('ALTER TABLE blocks ADD `merkle_root` varchar(65) NOT NULL DEFAULT ""');
      await this.$executeQuery('ALTER TABLE blocks ADD `previous_block_hash` varchar(65) NULL');
    }

    if (databaseSchemaVersion < 7 && isBitcoin === true) {
      await this.$executeQuery('DROP table IF EXISTS hashrates;');
      await this.$executeQuery(this.getCreateDailyStatsTableQuery(), await this.$checkIfTableExists('hashrates'));
    }

    if (databaseSchemaVersion < 8 && isBitcoin === true) {
      this.uniqueLog(logger.notice, this.blocksTruncatedMessage);
      await this.$executeQuery('TRUNCATE hashrates;'); // Need to re-index
      await this.$executeQuery('ALTER TABLE `hashrates` DROP INDEX `PRIMARY`');
      await this.$executeQuery('ALTER TABLE `hashrates` ADD `id` int NOT NULL AUTO_INCREMENT PRIMARY KEY FIRST');
      await this.$executeQuery('ALTER TABLE `hashrates` ADD `share` float NOT NULL DEFAULT "0"');
      await this.$executeQuery('ALTER TABLE `hashrates` ADD `type` enum("daily", "weekly") DEFAULT "daily"');
    }

    if (databaseSchemaVersion < 9 && isBitcoin === true) {
      this.uniqueLog(logger.notice, this.hashratesTruncatedMessage);
      await this.$executeQuery('TRUNCATE hashrates;'); // Need to re-index
      await this.$executeQuery('ALTER TABLE `state` CHANGE `name` `name` varchar(100)');
      await this.$executeQuery('ALTER TABLE `hashrates` ADD UNIQUE `hashrate_timestamp_pool_id` (`hashrate_timestamp`, `pool_id`)');
    }

    if (databaseSchemaVersion < 10 && isBitcoin === true) {
      await this.$executeQuery('ALTER TABLE `blocks` ADD INDEX `blockTimestamp` (`blockTimestamp`)');
    }

    if (databaseSchemaVersion < 11 && isBitcoin === true) {
      this.uniqueLog(logger.notice, this.blocksTruncatedMessage);
      await this.$executeQuery('TRUNCATE blocks;'); // Need to re-index
      await this.$executeQuery(`ALTER TABLE blocks
        ADD avg_fee INT UNSIGNED NULL,
        ADD avg_fee_rate INT UNSIGNED NULL
      `);
      await this.$executeQuery('ALTER TABLE blocks MODIFY `reward` BIGINT UNSIGNED NOT NULL DEFAULT "0"');
      await this.$executeQuery('ALTER TABLE blocks MODIFY `median_fee` INT UNSIGNED NOT NULL DEFAULT "0"');
      await this.$executeQuery('ALTER TABLE blocks MODIFY `fees` INT UNSIGNED NOT NULL DEFAULT "0"');
    }

    if (databaseSchemaVersion < 12 && isBitcoin === true) {
      // No need to re-index because the new data type can contain larger values
      await this.$executeQuery('ALTER TABLE blocks MODIFY `fees` BIGINT UNSIGNED NOT NULL DEFAULT "0"');
    }

    if (databaseSchemaVersion < 13 && isBitcoin === true) {
      await this.$executeQuery('ALTER TABLE blocks MODIFY `difficulty` DOUBLE UNSIGNED NOT NULL DEFAULT "0"');
      await this.$executeQuery('ALTER TABLE blocks MODIFY `median_fee` BIGINT UNSIGNED NOT NULL DEFAULT "0"');
      await this.$executeQuery('ALTER TABLE blocks MODIFY `avg_fee` BIGINT UNSIGNED NOT NULL DEFAULT "0"');
      await this.$executeQuery('ALTER TABLE blocks MODIFY `avg_fee_rate` BIGINT UNSIGNED NOT NULL DEFAULT "0"');
    }

    if (databaseSchemaVersion < 14 && isBitcoin === true) {
      this.uniqueLog(logger.notice, this.hashratesTruncatedMessage);
      await this.$executeQuery('TRUNCATE hashrates;'); // Need to re-index
      await this.$executeQuery('ALTER TABLE `hashrates` DROP FOREIGN KEY `hashrates_ibfk_1`');
      await this.$executeQuery('ALTER TABLE `hashrates` MODIFY `pool_id` SMALLINT UNSIGNED NOT NULL DEFAULT "0"');
    }

    if (databaseSchemaVersion < 16 && isBitcoin === true) {
      this.uniqueLog(logger.notice, this.hashratesTruncatedMessage);
      await this.$executeQuery('TRUNCATE hashrates;'); // Need to re-index because we changed timestamps
    }

    if (databaseSchemaVersion < 17 && isBitcoin === true) {
      await this.$executeQuery('ALTER TABLE `pools` ADD `slug` CHAR(50) NULL');
    }

    if (databaseSchemaVersion < 18 && isBitcoin === true) {
      await this.$executeQuery('ALTER TABLE `blocks` ADD INDEX `hash` (`hash`);');
    }

    if (databaseSchemaVersion < 19) {
      await this.$executeQuery(this.getCreateRatesTableQuery(), await this.$checkIfTableExists('rates'));
    }

    if (databaseSchemaVersion < 20 && isBitcoin === true) {
      await this.$executeQuery(this.getCreateBlocksSummariesTableQuery(), await this.$checkIfTableExists('blocks_summaries'));
    }

    if (databaseSchemaVersion < 21) {
      await this.$executeQuery('DROP TABLE IF EXISTS `rates`');
      await this.$executeQuery(this.getCreatePricesTableQuery(), await this.$checkIfTableExists('prices'));
    }

    if (databaseSchemaVersion < 22 && isBitcoin === true) {
      await this.$executeQuery('DROP TABLE IF EXISTS `difficulty_adjustments`');
      await this.$executeQuery(this.getCreateDifficultyAdjustmentsTableQuery(), await this.$checkIfTableExists('difficulty_adjustments'));
    }

    if (databaseSchemaVersion < 23) {
      await this.$executeQuery('TRUNCATE `prices`');
      await this.$executeQuery('ALTER TABLE `prices` DROP `avg_prices`');
      await this.$executeQuery('ALTER TABLE `prices` ADD `USD` float DEFAULT "0"');
      await this.$executeQuery('ALTER TABLE `prices` ADD `EUR` float DEFAULT "0"');
      await this.$executeQuery('ALTER TABLE `prices` ADD `GBP` float DEFAULT "0"');
      await this.$executeQuery('ALTER TABLE `prices` ADD `CAD` float DEFAULT "0"');
      await this.$executeQuery('ALTER TABLE `prices` ADD `CHF` float DEFAULT "0"');
      await this.$executeQuery('ALTER TABLE `prices` ADD `AUD` float DEFAULT "0"');
      await this.$executeQuery('ALTER TABLE `prices` ADD `JPY` float DEFAULT "0"');
    }

    if (databaseSchemaVersion < 24 && isBitcoin == true) {
      await this.$executeQuery('DROP TABLE IF EXISTS `blocks_audits`');
      await this.$executeQuery(this.getCreateBlocksAuditsTableQuery(), await this.$checkIfTableExists('blocks_audits'));
    }

    if (databaseSchemaVersion < 25 && isBitcoin === true) {
      await this.$executeQuery(this.getCreateLightningStatisticsQuery(), await this.$checkIfTableExists('lightning_stats'));
      await this.$executeQuery(this.getCreateNodesQuery(), await this.$checkIfTableExists('nodes'));
      await this.$executeQuery(this.getCreateChannelsQuery(), await this.$checkIfTableExists('channels'));
      await this.$executeQuery(this.getCreateNodesStatsQuery(), await this.$checkIfTableExists('node_stats'));
    }

    if (databaseSchemaVersion < 26 && isBitcoin === true) {
      if (config.LIGHTNING.ENABLED) {
        this.uniqueLog(logger.notice, `'lightning_stats' table has been truncated.`);
      }
      await this.$executeQuery(`TRUNCATE lightning_stats`);
      await this.$executeQuery('ALTER TABLE `lightning_stats` ADD tor_nodes int(11) NOT NULL DEFAULT "0"');
      await this.$executeQuery('ALTER TABLE `lightning_stats` ADD clearnet_nodes int(11) NOT NULL DEFAULT "0"');
      await this.$executeQuery('ALTER TABLE `lightning_stats` ADD unannounced_nodes int(11) NOT NULL DEFAULT "0"');
    }

    if (databaseSchemaVersion < 27 && isBitcoin === true) {
      await this.$executeQuery('ALTER TABLE `lightning_stats` ADD avg_capacity bigint(20) unsigned NOT NULL DEFAULT "0"');
      await this.$executeQuery('ALTER TABLE `lightning_stats` ADD avg_fee_rate int(11) unsigned NOT NULL DEFAULT "0"');
      await this.$executeQuery('ALTER TABLE `lightning_stats` ADD avg_base_fee_mtokens bigint(20) unsigned NOT NULL DEFAULT "0"');
      await this.$executeQuery('ALTER TABLE `lightning_stats` ADD med_capacity bigint(20) unsigned NOT NULL DEFAULT "0"');
      await this.$executeQuery('ALTER TABLE `lightning_stats` ADD med_fee_rate int(11) unsigned NOT NULL DEFAULT "0"');
      await this.$executeQuery('ALTER TABLE `lightning_stats` ADD med_base_fee_mtokens bigint(20) unsigned NOT NULL DEFAULT "0"');
    }
    
    if (databaseSchemaVersion < 28 && isBitcoin === true) {
      if (config.LIGHTNING.ENABLED) {
        this.uniqueLog(logger.notice, `'lightning_stats' and 'node_stats' tables have been truncated.`);
      }
      await this.$executeQuery(`TRUNCATE lightning_stats`);
      await this.$executeQuery(`TRUNCATE node_stats`);
      await this.$executeQuery(`ALTER TABLE lightning_stats MODIFY added DATE`);
    }

    if (databaseSchemaVersion < 29 && isBitcoin === true) {
      await this.$executeQuery(this.getCreateGeoNamesTableQuery(), await this.$checkIfTableExists('geo_names'));
      await this.$executeQuery('ALTER TABLE `nodes` ADD as_number int(11) unsigned NULL DEFAULT NULL');
      await this.$executeQuery('ALTER TABLE `nodes` ADD city_id int(11) unsigned NULL DEFAULT NULL');
      await this.$executeQuery('ALTER TABLE `nodes` ADD country_id int(11) unsigned NULL DEFAULT NULL');
      await this.$executeQuery('ALTER TABLE `nodes` ADD accuracy_radius int(11) unsigned NULL DEFAULT NULL');
      await this.$executeQuery('ALTER TABLE `nodes` ADD subdivision_id int(11) unsigned NULL DEFAULT NULL');
      await this.$executeQuery('ALTER TABLE `nodes` ADD longitude double NULL DEFAULT NULL');
      await this.$executeQuery('ALTER TABLE `nodes` ADD latitude double NULL DEFAULT NULL');
    }

    if (databaseSchemaVersion < 30 && isBitcoin === true) {
      await this.$executeQuery('ALTER TABLE `geo_names` CHANGE `type` `type` enum("city","country","division","continent","as_organization") NOT NULL');
    }

    if (databaseSchemaVersion < 31 && isBitcoin == true) { // Link blocks to prices
      await this.$executeQuery('ALTER TABLE `prices` ADD `id` int NULL AUTO_INCREMENT UNIQUE');
      await this.$executeQuery('DROP TABLE IF EXISTS `blocks_prices`');
      await this.$executeQuery(this.getCreateBlocksPricesTableQuery(), await this.$checkIfTableExists('blocks_prices'));
    }

    if (databaseSchemaVersion < 32 && isBitcoin == true) {
      await this.$executeQuery('ALTER TABLE `blocks_summaries` ADD `template` JSON DEFAULT "[]"');
    }

    if (databaseSchemaVersion < 33 && isBitcoin == true) {
      await this.$executeQuery('ALTER TABLE `geo_names` CHANGE `type` `type` enum("city","country","division","continent","as_organization", "country_iso_code") NOT NULL');
    }

    if (databaseSchemaVersion < 34 && isBitcoin == true) {
      await this.$executeQuery('ALTER TABLE `lightning_stats` ADD clearnet_tor_nodes int(11) NOT NULL DEFAULT "0"');
    }

    if (databaseSchemaVersion < 35 && isBitcoin == true) {
      await this.$executeQuery('DELETE from `lightning_stats` WHERE added > "2021-09-19"');
      await this.$executeQuery('ALTER TABLE `lightning_stats` ADD CONSTRAINT added_unique UNIQUE (added);');
    }

    if (databaseSchemaVersion < 36 && isBitcoin == true) {
      await this.$executeQuery('ALTER TABLE `nodes` ADD status TINYINT NOT NULL DEFAULT "1"');
    }

    if (databaseSchemaVersion < 37 && isBitcoin == true) {
      await this.$executeQuery(this.getCreateLNNodesSocketsTableQuery(), await this.$checkIfTableExists('nodes_sockets'));
    }

    if (databaseSchemaVersion < 38 && isBitcoin == true) {
      if (config.LIGHTNING.ENABLED) {
        this.uniqueLog(logger.notice, `'lightning_stats' and 'node_stats' tables have been truncated.`);
      }
      await this.$executeQuery(`TRUNCATE lightning_stats`);
      await this.$executeQuery(`TRUNCATE node_stats`);
      await this.$executeQuery('ALTER TABLE `lightning_stats` CHANGE `added` `added` timestamp NULL');
      await this.$executeQuery('ALTER TABLE `node_stats` CHANGE `added` `added` timestamp NULL');
    }

    if (databaseSchemaVersion < 39 && isBitcoin === true) {
      await this.$executeQuery('ALTER TABLE `nodes` ADD alias_search TEXT NULL DEFAULT NULL AFTER `alias`');
      await this.$executeQuery('ALTER TABLE nodes ADD FULLTEXT(alias_search)');
    }

    if (databaseSchemaVersion < 40 && isBitcoin === true) {
      await this.$executeQuery('ALTER TABLE `nodes` ADD capacity bigint(20) unsigned DEFAULT NULL');
      await this.$executeQuery('ALTER TABLE `nodes` ADD channels int(11) unsigned DEFAULT NULL');
      await this.$executeQuery('ALTER TABLE `nodes` ADD INDEX `capacity` (`capacity`);');
    }

    if (databaseSchemaVersion < 41 && isBitcoin === true) {
      await this.$executeQuery('UPDATE channels SET closing_reason = NULL WHERE closing_reason = 1');
    }

    if (databaseSchemaVersion < 42 && isBitcoin === true) {
      await this.$executeQuery('ALTER TABLE `channels` ADD closing_resolved tinyint(1) DEFAULT 0');
    }

    if (databaseSchemaVersion < 43 && isBitcoin === true) {
      await this.$executeQuery(this.getCreateLNNodeRecordsTableQuery(), await this.$checkIfTableExists('nodes_records'));
    }

    if (databaseSchemaVersion < 44 && isBitcoin === true) {
      await this.$executeQuery('TRUNCATE TABLE `blocks_audits`');
      await this.$executeQuery('UPDATE blocks_summaries SET template = NULL');
    }

    if (databaseSchemaVersion < 45 && isBitcoin === true) {
      await this.$executeQuery('ALTER TABLE `blocks_audits` ADD fresh_txs JSON DEFAULT "[]"');
    }

    if (databaseSchemaVersion < 46) {
<<<<<<< HEAD
      await this.$executeQuery('ALTER TABLE `blocks` ADD cpfp_indexed tinyint(1) DEFAULT 0');
      await this.$executeQuery(this.getCreateCPFPTableQuery(), await this.$checkIfTableExists('cpfp_clusters'));
      await this.$executeQuery(this.getCreateTransactionsTableQuery(), await this.$checkIfTableExists('transactions'));
=======
      await this.$executeQuery(`ALTER TABLE blocks MODIFY blockTimestamp timestamp NOT NULL DEFAULT 0`);
>>>>>>> c682a8e3
    }
  }

  /**
   * Special case here for the `statistics` table - It appeared that somehow some dbs already had the `added` field indexed
   * while it does not appear in previous schemas. The mariadb command "CREATE INDEX IF NOT EXISTS" is not supported on
   * older mariadb version. Therefore we set a flag here in order to know if the index needs to be created or not before
   * running the migration process
   */
  private async $setStatisticsAddedIndexedFlag(databaseSchemaVersion: number) {
    if (databaseSchemaVersion >= 2) {
      this.statisticsAddedIndexed = true;
      return;
    }

    try {
      // We don't use "CREATE INDEX IF NOT EXISTS" because it is not supported on old mariadb version 5.X
      const query = `SELECT COUNT(1) hasIndex FROM INFORMATION_SCHEMA.STATISTICS
        WHERE table_schema=DATABASE() AND table_name='statistics' AND index_name='added';`;
      const [rows] = await this.$executeQuery(query, true);
      if (rows[0].hasIndex === 0) {
        logger.debug('MIGRATIONS: `statistics.added` is not indexed');
        this.statisticsAddedIndexed = false;
      } else if (rows[0].hasIndex === 1) {
        logger.debug('MIGRATIONS: `statistics.added` is already indexed');
        this.statisticsAddedIndexed = true;
      }
    } catch (e) {
      // Should really never happen but just in case it fails, we just don't execute
      // any query related to this indexing so it won't fail if the index actually already exists
      logger.err('MIGRATIONS: Unable to check if `statistics.added` INDEX exist or not.');
      this.statisticsAddedIndexed = true;
    }
  }

  /**
   * Small query execution wrapper to log all executed queries
   */
  private async $executeQuery(query: string, silent = false): Promise<any> {
    if (!silent) {
      logger.debug('MIGRATIONS: Execute query:\n' + query);
    }
    return DB.query({ sql: query, timeout: this.queryTimeout });
  }

  /**
   * Check if 'table' exists in the database
   */
  private async $checkIfTableExists(table: string): Promise<boolean> {
    const query = `SELECT COUNT(*) FROM information_schema.tables WHERE table_schema = '${config.DATABASE.DATABASE}' AND TABLE_NAME = '${table}'`;
    const [rows] = await DB.query({ sql: query, timeout: this.queryTimeout });
    return rows[0]['COUNT(*)'] === 1;
  }

  /**
   * Get current database version
   */
  private async $getSchemaVersionFromDatabase(): Promise<number> {
    const query = `SELECT number FROM state WHERE name = 'schema_version';`;
    const [rows] = await this.$executeQuery(query, true);
    return rows[0]['number'];
  }

  /**
   * Create the `state` table
   */
  private async $createMigrationStateTable(): Promise<void> {
    const query = `CREATE TABLE IF NOT EXISTS state (
      name varchar(25) NOT NULL,
      number int(11) NULL,
      string varchar(100) NULL,
      CONSTRAINT name_unique UNIQUE (name)
    ) ENGINE=InnoDB DEFAULT CHARSET=utf8;`;
    await this.$executeQuery(query);

    // Set initial values
    await this.$executeQuery(`INSERT INTO state VALUES('schema_version', 0, NULL);`);
    await this.$executeQuery(`INSERT INTO state VALUES('last_elements_block', 0, NULL);`);
  }

  /**
   * We actually execute the migrations queries here
   */
  private async $migrateTableSchemaFromVersion(version: number): Promise<void> {
    const transactionQueries: string[] = [];
    for (const query of this.getMigrationQueriesFromVersion(version)) {
      transactionQueries.push(query);
    }

    logger.notice(`MIGRATIONS: ${version > 0 ? 'Upgrading' : 'Initializing'} database schema version number to ${DatabaseMigration.currentVersion}`);
    transactionQueries.push(this.getUpdateToLatestSchemaVersionQuery());

    try {
      await this.$executeQuery('START TRANSACTION;');
      for (const query of transactionQueries) {
        await this.$executeQuery(query);
      }
      await this.$executeQuery('COMMIT;');
    } catch (e) {
      await this.$executeQuery('ROLLBACK;');
      throw e;
    }
  }

  /**
   * Generate migration queries based on schema version
   */
  private getMigrationQueriesFromVersion(version: number): string[] {
    const queries: string[] = [];
    const isBitcoin = ['mainnet', 'testnet', 'signet'].includes(config.MEMPOOL.NETWORK);

    if (version < 1) {
      if (config.MEMPOOL.NETWORK !== 'liquid' && config.MEMPOOL.NETWORK !== 'liquidtestnet') {
        if (version > 0) {
          logger.notice(`MIGRATIONS: Migrating (shifting) statistics table data`);
        }
        queries.push(this.getShiftStatisticsQuery());
      }
    }

    if (version < 7 && isBitcoin === true) {
      queries.push(`INSERT INTO state(name, number, string) VALUES ('last_hashrates_indexing', 0, NULL)`);
    }

    if (version < 9  && isBitcoin === true) {
      queries.push(`INSERT INTO state(name, number, string) VALUES ('last_weekly_hashrates_indexing', 0, NULL)`);
    }

    return queries;
  }

  /**
   * Save the schema version in the database
   */
  private getUpdateToLatestSchemaVersionQuery(): string {
    return `UPDATE state SET number = ${DatabaseMigration.currentVersion} WHERE name = 'schema_version';`;
  }

  /**
   * Print current database version
   */
  private async $printDatabaseVersion() {
    try {
      const [rows] = await this.$executeQuery('SELECT VERSION() as version;', true);
      logger.debug(`MIGRATIONS: Database engine version '${rows[0].version}'`);
    } catch (e) {
      logger.debug(`MIGRATIONS: Could not fetch database engine version. ` + e);
    }
  }

  // Couple of wrappers to clean the main logic
  private getShiftStatisticsQuery(): string {
    return `UPDATE statistics SET
      vsize_1 = vsize_1 + vsize_2, vsize_2 = vsize_3,
      vsize_3 = vsize_4, vsize_4 = vsize_5,
      vsize_5 = vsize_6, vsize_6 = vsize_8,
      vsize_8 = vsize_10, vsize_10 = vsize_12,
      vsize_12 = vsize_15, vsize_15 = vsize_20,
      vsize_20 = vsize_30, vsize_30 = vsize_40,
      vsize_40 = vsize_50, vsize_50 = vsize_60,
      vsize_60 = vsize_70, vsize_70 = vsize_80,
      vsize_80 = vsize_90, vsize_90 = vsize_100,
      vsize_100 = vsize_125, vsize_125 = vsize_150,
      vsize_150 = vsize_175, vsize_175 = vsize_200,
      vsize_200 = vsize_250, vsize_250 = vsize_300,
      vsize_300 = vsize_350, vsize_350 = vsize_400,
      vsize_400 = vsize_500, vsize_500 = vsize_600,
      vsize_600 = vsize_700, vsize_700 = vsize_800,
      vsize_800 = vsize_900, vsize_900 = vsize_1000,
      vsize_1000 = vsize_1200, vsize_1200 = vsize_1400,
      vsize_1400 = vsize_1800, vsize_1800 = vsize_2000, vsize_2000 = 0;`;
  }

  private getCreateStatisticsQuery(): string {
    return `CREATE TABLE IF NOT EXISTS statistics (
      id int(11) NOT NULL AUTO_INCREMENT,
      added datetime NOT NULL,
      unconfirmed_transactions int(11) UNSIGNED NOT NULL,
      tx_per_second float UNSIGNED NOT NULL,
      vbytes_per_second int(10) UNSIGNED NOT NULL,
      mempool_byte_weight int(10) UNSIGNED NOT NULL,
      fee_data longtext NOT NULL,
      total_fee double UNSIGNED NOT NULL,
      vsize_1 int(11) NOT NULL,
      vsize_2 int(11) NOT NULL,
      vsize_3 int(11) NOT NULL,
      vsize_4 int(11) NOT NULL,
      vsize_5 int(11) NOT NULL,
      vsize_6 int(11) NOT NULL,
      vsize_8 int(11) NOT NULL,
      vsize_10 int(11) NOT NULL,
      vsize_12 int(11) NOT NULL,
      vsize_15 int(11) NOT NULL,
      vsize_20 int(11) NOT NULL,
      vsize_30 int(11) NOT NULL,
      vsize_40 int(11) NOT NULL,
      vsize_50 int(11) NOT NULL,
      vsize_60 int(11) NOT NULL,
      vsize_70 int(11) NOT NULL,
      vsize_80 int(11) NOT NULL,
      vsize_90 int(11) NOT NULL,
      vsize_100 int(11) NOT NULL,
      vsize_125 int(11) NOT NULL,
      vsize_150 int(11) NOT NULL,
      vsize_175 int(11) NOT NULL,
      vsize_200 int(11) NOT NULL,
      vsize_250 int(11) NOT NULL,
      vsize_300 int(11) NOT NULL,
      vsize_350 int(11) NOT NULL,
      vsize_400 int(11) NOT NULL,
      vsize_500 int(11) NOT NULL,
      vsize_600 int(11) NOT NULL,
      vsize_700 int(11) NOT NULL,
      vsize_800 int(11) NOT NULL,
      vsize_900 int(11) NOT NULL,
      vsize_1000 int(11) NOT NULL,
      vsize_1200 int(11) NOT NULL,
      vsize_1400 int(11) NOT NULL,
      vsize_1600 int(11) NOT NULL,
      vsize_1800 int(11) NOT NULL,
      vsize_2000 int(11) NOT NULL,
      CONSTRAINT PRIMARY KEY (id)
    ) ENGINE=InnoDB DEFAULT CHARSET=utf8;`;
  }

  private getCreateElementsTableQuery(): string {
    return `CREATE TABLE IF NOT EXISTS elements_pegs (
      block int(11) NOT NULL,
      datetime int(11) NOT NULL,
      amount bigint(20) NOT NULL,
      txid varchar(65) NOT NULL,
      txindex int(11) NOT NULL,
      bitcoinaddress varchar(100) NOT NULL,
      bitcointxid varchar(65) NOT NULL,
      bitcoinindex int(11) NOT NULL,
      final_tx int(11) NOT NULL
    ) ENGINE=InnoDB DEFAULT CHARSET=utf8;`;
  }

  private getCreatePoolsTableQuery(): string {
    return `CREATE TABLE IF NOT EXISTS pools (
      id int(11) NOT NULL AUTO_INCREMENT,
      name varchar(50) NOT NULL,
      link varchar(255) NOT NULL,
      addresses text NOT NULL,
      regexes text NOT NULL,
      PRIMARY KEY (id)
    ) ENGINE=InnoDB DEFAULT CHARSET=utf8mb4;`;
  }

  private getCreateBlocksTableQuery(): string {
    return `CREATE TABLE IF NOT EXISTS blocks (
      height int(11) unsigned NOT NULL,
      hash varchar(65) NOT NULL,
      blockTimestamp timestamp NOT NULL,
      size int(11) unsigned NOT NULL,
      weight int(11) unsigned NOT NULL,
      tx_count int(11) unsigned NOT NULL,
      coinbase_raw text,
      difficulty bigint(20) unsigned NOT NULL,
      pool_id int(11) DEFAULT -1,
      fees double unsigned NOT NULL,
      fee_span json NOT NULL,
      median_fee double unsigned NOT NULL,
      PRIMARY KEY (height),
      INDEX (pool_id),
      FOREIGN KEY (pool_id) REFERENCES pools (id)
    ) ENGINE=InnoDB DEFAULT CHARSET=utf8;`;
  }

  private getCreateDailyStatsTableQuery(): string {
    return `CREATE TABLE IF NOT EXISTS hashrates (
      hashrate_timestamp timestamp NOT NULL,
      avg_hashrate double unsigned DEFAULT '0',
      pool_id smallint unsigned NULL,
      PRIMARY KEY (hashrate_timestamp),
      INDEX (pool_id),
      FOREIGN KEY (pool_id) REFERENCES pools (id)
    ) ENGINE=InnoDB DEFAULT CHARSET=utf8;`;
  }

  private getCreateRatesTableQuery(): string { // This table has been replaced by the prices table
    return `CREATE TABLE IF NOT EXISTS rates (
      height int(10) unsigned NOT NULL,
      bisq_rates JSON NOT NULL,
      PRIMARY KEY (height)
    ) ENGINE=InnoDB DEFAULT CHARSET=utf8;`;
  }

  private getCreateBlocksSummariesTableQuery(): string {
    return `CREATE TABLE IF NOT EXISTS blocks_summaries (
      height int(10) unsigned NOT NULL,
      id varchar(65) NOT NULL,
      transactions JSON NOT NULL,
      PRIMARY KEY (id),
      INDEX (height)
    ) ENGINE=InnoDB DEFAULT CHARSET=utf8;`;
  }

  private getCreatePricesTableQuery(): string {
    return `CREATE TABLE IF NOT EXISTS prices (
      time timestamp NOT NULL,
      avg_prices JSON NOT NULL,
      PRIMARY KEY (time)
    ) ENGINE=InnoDB DEFAULT CHARSET=utf8;`;
  }

  private getCreateDifficultyAdjustmentsTableQuery(): string {
    return `CREATE TABLE IF NOT EXISTS difficulty_adjustments (
      time timestamp NOT NULL,
      height int(10) unsigned NOT NULL,
      difficulty double unsigned NOT NULL,
      adjustment float NOT NULL,
      PRIMARY KEY (height),
      INDEX (time)
      ) ENGINE=InnoDB DEFAULT CHARSET=utf8;`;
  }

  private getCreateLightningStatisticsQuery(): string {
    return `CREATE TABLE IF NOT EXISTS lightning_stats (
      id int(11) NOT NULL AUTO_INCREMENT,
      added datetime NOT NULL,
      channel_count int(11) NOT NULL,
      node_count int(11) NOT NULL,
      total_capacity double unsigned NOT NULL,
      PRIMARY KEY (id)
    ) ENGINE=InnoDB DEFAULT CHARSET=utf8;`;
  }

  private getCreateNodesQuery(): string {
    return `CREATE TABLE IF NOT EXISTS nodes (
      public_key varchar(66) NOT NULL,
      first_seen datetime NOT NULL,
      updated_at datetime NOT NULL,
      alias varchar(200) CHARACTER SET utf8mb4 NOT NULL,
      color varchar(200) NOT NULL,
      sockets text DEFAULT NULL,
      PRIMARY KEY (public_key),
      KEY alias (alias(10))
      ) ENGINE=InnoDB DEFAULT CHARSET=utf8;`;
  }

  private getCreateChannelsQuery(): string {
    return `CREATE TABLE IF NOT EXISTS channels (
      id bigint(11) unsigned NOT NULL,
      short_id varchar(15) NOT NULL DEFAULT '',
      capacity bigint(20) unsigned NOT NULL,
      transaction_id varchar(64) NOT NULL,
      transaction_vout int(11) NOT NULL,
      updated_at datetime DEFAULT NULL,
      created datetime DEFAULT NULL,
      status int(11) NOT NULL DEFAULT 0,
      closing_transaction_id varchar(64) DEFAULT NULL,
      closing_date datetime DEFAULT NULL,
      closing_reason int(11) DEFAULT NULL,
      node1_public_key varchar(66) NOT NULL,
      node1_base_fee_mtokens bigint(20) unsigned DEFAULT NULL,
      node1_cltv_delta int(11) DEFAULT NULL,
      node1_fee_rate bigint(11) DEFAULT NULL,
      node1_is_disabled tinyint(1) DEFAULT NULL,
      node1_max_htlc_mtokens bigint(20) unsigned DEFAULT NULL,
      node1_min_htlc_mtokens bigint(20) DEFAULT NULL,
      node1_updated_at datetime DEFAULT NULL,
      node2_public_key varchar(66) NOT NULL,
      node2_base_fee_mtokens bigint(20) unsigned DEFAULT NULL,
      node2_cltv_delta int(11) DEFAULT NULL,
      node2_fee_rate bigint(11) DEFAULT NULL,
      node2_is_disabled tinyint(1) DEFAULT NULL,
      node2_max_htlc_mtokens bigint(20) unsigned DEFAULT NULL,
      node2_min_htlc_mtokens bigint(20) unsigned DEFAULT NULL,
      node2_updated_at datetime DEFAULT NULL,
      PRIMARY KEY (id),
      KEY node1_public_key (node1_public_key),
      KEY node2_public_key (node2_public_key),
      KEY status (status),
      KEY short_id (short_id),
      KEY transaction_id (transaction_id),
      KEY closing_transaction_id (closing_transaction_id)
    ) ENGINE=InnoDB DEFAULT CHARSET=utf8;`;
  }

  private getCreateNodesStatsQuery(): string {
    return `CREATE TABLE IF NOT EXISTS node_stats (
      id int(11) unsigned NOT NULL AUTO_INCREMENT,
      public_key varchar(66) NOT NULL DEFAULT '',
      added date NOT NULL,
      capacity bigint(20) unsigned NOT NULL DEFAULT 0,
      channels int(11) unsigned NOT NULL DEFAULT 0,
      PRIMARY KEY (id),
      UNIQUE KEY added (added,public_key),
      KEY public_key (public_key)
    ) ENGINE=InnoDB DEFAULT CHARSET=utf8;`;
  }

  private getCreateBlocksAuditsTableQuery(): string {
    return `CREATE TABLE IF NOT EXISTS blocks_audits (
      time timestamp NOT NULL,
      hash varchar(65) NOT NULL,
      height int(10) unsigned NOT NULL,
      missing_txs JSON NOT NULL,
      added_txs JSON NOT NULL,
      match_rate float unsigned NOT NULL,
      PRIMARY KEY (hash),
      INDEX (height)
    ) ENGINE=InnoDB DEFAULT CHARSET=utf8;`;
  }

  private getCreateGeoNamesTableQuery(): string {
    return `CREATE TABLE geo_names (
      id int(11) unsigned NOT NULL,
      type enum('city','country','division','continent') NOT NULL,
      names text DEFAULT NULL,
      UNIQUE KEY id (id,type),
      KEY id_2 (id)
    ) ENGINE=InnoDB DEFAULT CHARSET=utf8;`;
  }

  private getCreateBlocksPricesTableQuery(): string {
    return `CREATE TABLE IF NOT EXISTS blocks_prices (
      height int(10) unsigned NOT NULL,
      price_id int(10) unsigned NOT NULL,
      PRIMARY KEY (height),
      INDEX (price_id)
    ) ENGINE=InnoDB DEFAULT CHARSET=utf8;`;
  }

  private getCreateLNNodesSocketsTableQuery(): string {
    return `CREATE TABLE IF NOT EXISTS nodes_sockets (
      public_key varchar(66) NOT NULL,
      socket varchar(100) NOT NULL,
      type enum('ipv4', 'ipv6', 'torv2', 'torv3', 'i2p', 'dns', 'websocket') NULL,
      UNIQUE KEY public_key_socket (public_key, socket),
      INDEX (public_key)
    ) ENGINE=InnoDB DEFAULT CHARSET=utf8;`;
  }

  private getCreateLNNodeRecordsTableQuery(): string {
    return `CREATE TABLE IF NOT EXISTS nodes_records (
      public_key varchar(66) NOT NULL,
      type int(10) unsigned NOT NULL,
      payload blob NOT NULL,
      UNIQUE KEY public_key_type (public_key, type),
      INDEX (public_key),
      FOREIGN KEY (public_key)
        REFERENCES nodes (public_key)
        ON DELETE CASCADE
    ) ENGINE=InnoDB DEFAULT CHARSET=utf8;`;
  }

  private getCreateCPFPTableQuery(): string {
    return `CREATE TABLE IF NOT EXISTS cpfp_clusters (
      root varchar(65) NOT NULL,
      height int(10) NOT NULL,
      txs JSON DEFAULT NULL,
      fee_rate double unsigned NOT NULL,
      PRIMARY KEY (root)
    ) ENGINE=InnoDB DEFAULT CHARSET=utf8;`;
  }

  private getCreateTransactionsTableQuery(): string {
    return `CREATE TABLE IF NOT EXISTS transactions (
      txid varchar(65) NOT NULL,
      cluster varchar(65) DEFAULT NULL,
      PRIMARY KEY (txid),
      FOREIGN KEY (cluster) REFERENCES cpfp_clusters (root) ON DELETE SET NULL
    ) ENGINE=InnoDB DEFAULT CHARSET=utf8;`;
  }

  public async $truncateIndexedData(tables: string[]) {
    const allowedTables = ['blocks', 'hashrates', 'prices'];

    try {
      for (const table of tables) {
        if (!allowedTables.includes(table)) {
          logger.debug(`Table ${table} cannot to be re-indexed (not allowed)`);
          continue;
        }

        await this.$executeQuery(`TRUNCATE ${table}`, true);
        if (table === 'hashrates') {
          await this.$executeQuery('UPDATE state set number = 0 where name = "last_hashrates_indexing"', true);
        }
        logger.notice(`Table ${table} has been truncated`);
      }
    } catch (e) {
      logger.warn(`Unable to erase indexed data`);
    }
  }
}

export default new DatabaseMigration();<|MERGE_RESOLUTION|>--- conflicted
+++ resolved
@@ -4,7 +4,7 @@
 import { Common } from './common';
 
 class DatabaseMigration {
-  private static currentVersion = 46;
+  private static currentVersion = 47;
   private queryTimeout = 900_000;
   private statisticsAddedIndexed = false;
   private uniqueLogs: string[] = [];
@@ -371,15 +371,15 @@
     }
 
     if (databaseSchemaVersion < 46) {
-<<<<<<< HEAD
+      await this.$executeQuery(`ALTER TABLE blocks MODIFY blockTimestamp timestamp NOT NULL DEFAULT 0`);
+    }
+
+    if (databaseSchemaVersion < 47) {
       await this.$executeQuery('ALTER TABLE `blocks` ADD cpfp_indexed tinyint(1) DEFAULT 0');
       await this.$executeQuery(this.getCreateCPFPTableQuery(), await this.$checkIfTableExists('cpfp_clusters'));
       await this.$executeQuery(this.getCreateTransactionsTableQuery(), await this.$checkIfTableExists('transactions'));
-=======
-      await this.$executeQuery(`ALTER TABLE blocks MODIFY blockTimestamp timestamp NOT NULL DEFAULT 0`);
->>>>>>> c682a8e3
-    }
-  }
+    }
+}
 
   /**
    * Special case here for the `statistics` table - It appeared that somehow some dbs already had the `added` field indexed
